#pragma once

#include "types.hh"
#include "error.hh"

namespace nix {

<<<<<<< HEAD
enum struct Verbosity : uint64_t {
    Error = 0,
    Warn,
    Info,
    Talkative,
    Chatty,
    Debug,
    Vomit,
};

enum struct ActivityType : uint64_t {
    Unknown = 0,
    CopyPath = 100,
    Download = 101,
    Realise = 102,
    CopyPaths = 103,
    Builds = 104,
    Build = 105,
    OptimiseStore = 106,
    VerifyPaths = 107,
    Substitute = 108,
    QueryPathInfo = 109,
    PostBuildHook = 110,
};

enum struct ResultType : uint64_t {
    FileLinked = 100,
    BuildLogLine = 101,
    UntrustedPath = 102,
    CorruptedPath = 103,
    SetPhase = 104,
    Progress = 105,
    SetExpected = 106,
    PostBuildLogLine = 107,
};
=======
typedef enum {
    actUnknown = 0,
    actCopyPath = 100,
    actFileTransfer = 101,
    actRealise = 102,
    actCopyPaths = 103,
    actBuilds = 104,
    actBuild = 105,
    actOptimiseStore = 106,
    actVerifyPaths = 107,
    actSubstitute = 108,
    actQueryPathInfo = 109,
    actPostBuildHook = 110,
    actBuildWaiting = 111,
} ActivityType;

typedef enum {
    resFileLinked = 100,
    resBuildLogLine = 101,
    resUntrustedPath = 102,
    resCorruptedPath = 103,
    resSetPhase = 104,
    resProgress = 105,
    resSetExpected = 106,
    resPostBuildLogLine = 107,
} ResultType;
>>>>>>> 669c3992

typedef uint64_t ActivityId;

class Logger
{
    friend struct Activity;

public:

    struct Field
    {
        // FIXME: use std::variant.
        enum { tInt = 0, tString = 1 } type;
        uint64_t i = 0;
        std::string s;
        Field(const std::string & s) : type(tString), s(s) { }
        Field(const char * s) : type(tString), s(s) { }
        Field(const uint64_t & i) : type(tInt), i(i) { }
    };

    typedef std::vector<Field> Fields;

    virtual ~Logger() { }

    virtual void stop() { };

    // Whether the logger prints the whole build log
    virtual bool isVerbose() { return false; }

    virtual void log(Verbosity lvl, const FormatOrString & fs) = 0;

    void log(const FormatOrString & fs)
    {
        log(Verbosity::Info, fs);
    }

    virtual void logEI(const ErrorInfo &ei) = 0;

    void logEI(Verbosity lvl, ErrorInfo ei)
    {
        ei.level = lvl;
        logEI(ei);
    }

    virtual void warn(const std::string & msg);

    virtual void startActivity(ActivityId act, Verbosity lvl, ActivityType type,
        const std::string & s, const Fields & fields, ActivityId parent) { };

    virtual void stopActivity(ActivityId act) { };

    virtual void result(ActivityId act, ResultType type, const Fields & fields) { };

    virtual void writeToStdout(std::string_view s);

    template<typename... Args>
    inline void stdout(const std::string & fs, const Args & ... args)
    {
        boost::format f(fs);
        formatHelper(f, args...);
        writeToStdout(f.str());
    }
};

ActivityId getCurActivity();
void setCurActivity(const ActivityId activityId);

struct Activity
{
    Logger & logger;

    const ActivityId id;

    Activity(Logger & logger, Verbosity lvl, ActivityType type, const std::string & s = "",
        const Logger::Fields & fields = {}, ActivityId parent = getCurActivity());

    Activity(Logger & logger, ActivityType type,
        const Logger::Fields & fields = {}, ActivityId parent = getCurActivity())
        : Activity(logger, Verbosity::Error, type, "", fields, parent) { };

    Activity(const Activity & act) = delete;

    ~Activity();

    void progress(uint64_t done = 0, uint64_t expected = 0, uint64_t running = 0, uint64_t failed = 0) const
    { result(ResultType::Progress, done, expected, running, failed); }

    void setExpected(ActivityType type2, uint64_t expected) const
    { result(ResultType::SetExpected, (uint64_t)type2, expected); }

    template<typename... Args>
    void result(ResultType type, const Args & ... args) const
    {
        Logger::Fields fields;
        nop{(fields.emplace_back(Logger::Field(args)), 1)...};
        result(type, fields);
    }

    void result(ResultType type, const Logger::Fields & fields) const
    {
        logger.result(id, type, fields);
    }

    friend class Logger;
};

struct PushActivity
{
    const ActivityId prevAct;
    PushActivity(ActivityId act) : prevAct(getCurActivity()) { setCurActivity(act); }
    ~PushActivity() { setCurActivity(prevAct); }
};

extern Logger * logger;

Logger * makeSimpleLogger(bool printBuildLogs = true);

Logger * makeJSONLogger(Logger & prevLogger);

bool handleJSONLogMessage(const std::string & msg,
    const Activity & act, std::map<ActivityId, Activity> & activities,
    bool trusted);

extern Verbosity verbosity; /* suppress msgs > this */

/* Print a message with the standard ErrorInfo format.
   In general, use these 'log' macros for reporting problems that may require user
   intervention or that need more explanation.  Use the 'print' macros for more
   lightweight status messages. */
#define logErrorInfo(level, errorInfo...) \
    do { \
        if (level <= nix::verbosity) { \
            logger->logEI(level, errorInfo); \
        } \
    } while (0)

#define logError(errorInfo...) logErrorInfo(lvlError, errorInfo)
#define logWarning(errorInfo...) logErrorInfo(lvlWarn, errorInfo)

/* Print a string message if the current log level is at least the specified
   level. Note that this has to be implemented as a macro to ensure that the
   arguments are evaluated lazily. */
#define printMsg(level, args...) \
    do { \
        if (level <= nix::verbosity) { \
            logger->log(level, fmt(args)); \
        } \
    } while (0)

#define printError(args...) printMsg(Verbosity::Error, args)
#define printInfo(args...) printMsg(Verbosity::Info, args)
#define printTalkative(args...) printMsg(Verbosity::Talkative, args)
#define debug(args...) printMsg(Verbosity::Debug, args)
#define vomit(args...) printMsg(Verbosity::Vomit, args)

/* if verbosity >= lvlWarn, print a message with a yellow 'warning:' prefix. */
template<typename... Args>
inline void warn(const std::string & fs, const Args & ... args)
{
    boost::format f(fs);
    formatHelper(f, args...);
    logger->warn(f.str());
}

void warnOnce(bool & haveWarned, const FormatOrString & fs);

void writeToStderr(const string & s);

}<|MERGE_RESOLUTION|>--- conflicted
+++ resolved
@@ -5,43 +5,6 @@
 
 namespace nix {
 
-<<<<<<< HEAD
-enum struct Verbosity : uint64_t {
-    Error = 0,
-    Warn,
-    Info,
-    Talkative,
-    Chatty,
-    Debug,
-    Vomit,
-};
-
-enum struct ActivityType : uint64_t {
-    Unknown = 0,
-    CopyPath = 100,
-    Download = 101,
-    Realise = 102,
-    CopyPaths = 103,
-    Builds = 104,
-    Build = 105,
-    OptimiseStore = 106,
-    VerifyPaths = 107,
-    Substitute = 108,
-    QueryPathInfo = 109,
-    PostBuildHook = 110,
-};
-
-enum struct ResultType : uint64_t {
-    FileLinked = 100,
-    BuildLogLine = 101,
-    UntrustedPath = 102,
-    CorruptedPath = 103,
-    SetPhase = 104,
-    Progress = 105,
-    SetExpected = 106,
-    PostBuildLogLine = 107,
-};
-=======
 typedef enum {
     actUnknown = 0,
     actCopyPath = 100,
@@ -68,7 +31,6 @@
     resSetExpected = 106,
     resPostBuildLogLine = 107,
 } ResultType;
->>>>>>> 669c3992
 
 typedef uint64_t ActivityId;
 
@@ -102,7 +64,7 @@
 
     void log(const FormatOrString & fs)
     {
-        log(Verbosity::Info, fs);
+        log(lvlInfo, fs);
     }
 
     virtual void logEI(const ErrorInfo &ei) = 0;
@@ -147,17 +109,17 @@
 
     Activity(Logger & logger, ActivityType type,
         const Logger::Fields & fields = {}, ActivityId parent = getCurActivity())
-        : Activity(logger, Verbosity::Error, type, "", fields, parent) { };
+        : Activity(logger, lvlError, type, "", fields, parent) { };
 
     Activity(const Activity & act) = delete;
 
     ~Activity();
 
     void progress(uint64_t done = 0, uint64_t expected = 0, uint64_t running = 0, uint64_t failed = 0) const
-    { result(ResultType::Progress, done, expected, running, failed); }
+    { result(resProgress, done, expected, running, failed); }
 
     void setExpected(ActivityType type2, uint64_t expected) const
-    { result(ResultType::SetExpected, (uint64_t)type2, expected); }
+    { result(resSetExpected, type2, expected); }
 
     template<typename... Args>
     void result(ResultType type, const Args & ... args) const
@@ -218,11 +180,11 @@
         } \
     } while (0)
 
-#define printError(args...) printMsg(Verbosity::Error, args)
-#define printInfo(args...) printMsg(Verbosity::Info, args)
-#define printTalkative(args...) printMsg(Verbosity::Talkative, args)
-#define debug(args...) printMsg(Verbosity::Debug, args)
-#define vomit(args...) printMsg(Verbosity::Vomit, args)
+#define printError(args...) printMsg(lvlError, args)
+#define printInfo(args...) printMsg(lvlInfo, args)
+#define printTalkative(args...) printMsg(lvlTalkative, args)
+#define debug(args...) printMsg(lvlDebug, args)
+#define vomit(args...) printMsg(lvlVomit, args)
 
 /* if verbosity >= lvlWarn, print a message with a yellow 'warning:' prefix. */
 template<typename... Args>
