#include "lazy.hh"
#include "util.hh"
#include "affinity.hh"
#include "sync.hh"
#include "finally.hh"
#include "serialise.hh"

#include <cctype>
#include <cerrno>
#include <cstdio>
#include <cstdlib>
#include <cstring>
#include <climits>
#include <iostream>
#include <sstream>
#include <thread>
#include <future>

#include <fcntl.h>
#include <grp.h>
#include <pwd.h>
#include <sys/ioctl.h>
#include <sys/types.h>
#include <sys/socket.h>
#include <sys/wait.h>
#include <sys/time.h>
#include <sys/un.h>
#include <unistd.h>

#ifdef __APPLE__
#include <sys/syscall.h>
#endif

#ifdef __linux__
#include <sys/prctl.h>
#endif


extern char * * environ;


namespace nix {

std::optional<std::string> getEnv(const std::string & key)
{
    char * value = getenv(key.c_str());
    if (!value) return {};
    return std::string(value);
}


std::map<std::string, std::string> getEnv()
{
    std::map<std::string, std::string> env;
    for (size_t i = 0; environ[i]; ++i) {
        auto s = environ[i];
        auto eq = strchr(s, '=');
        if (!eq)
            // invalid env, just keep going
            continue;
        env.emplace(std::string(s, eq), std::string(eq + 1));
    }
    return env;
}


void clearEnv()
{
    for (auto & name : getEnv())
        unsetenv(name.first.c_str());
}

void replaceEnv(std::map<std::string, std::string> newEnv)
{
    clearEnv();
    for (auto newEnvVar : newEnv)
    {
        setenv(newEnvVar.first.c_str(), newEnvVar.second.c_str(), 1);
    }
}


Path absPath(Path path, std::optional<Path> dir, bool resolveSymlinks)
{
    if (path[0] != '/') {
        if (!dir) {
#ifdef __GNU__
            /* GNU (aka. GNU/Hurd) doesn't have any limitation on path
               lengths and doesn't define `PATH_MAX'.  */
            char *buf = getcwd(NULL, 0);
            if (buf == NULL)
#else
            char buf[PATH_MAX];
            if (!getcwd(buf, sizeof(buf)))
#endif
                throw SysError("cannot get cwd");
            dir = buf;
#ifdef __GNU__
            free(buf);
#endif
        }
        path = *dir + "/" + path;
    }
    return canonPath(path, resolveSymlinks);
}


Path canonPath(const Path & path, bool resolveSymlinks)
{
    assert(path != "");

    string s;

    if (path[0] != '/')
        throw Error("not an absolute path: '%1%'", path);

    string::const_iterator i = path.begin(), end = path.end();
    string temp;

    /* Count the number of times we follow a symlink and stop at some
       arbitrary (but high) limit to prevent infinite loops. */
    unsigned int followCount = 0, maxFollow = 1024;

    while (1) {

        /* Skip slashes. */
        while (i != end && *i == '/') i++;
        if (i == end) break;

        /* Ignore `.'. */
        if (*i == '.' && (i + 1 == end || i[1] == '/'))
            i++;

        /* If `..', delete the last component. */
        else if (*i == '.' && i + 1 < end && i[1] == '.' &&
            (i + 2 == end || i[2] == '/'))
        {
            if (!s.empty()) s.erase(s.rfind('/'));
            i += 2;
        }

        /* Normal component; copy it. */
        else {
            s += '/';
            while (i != end && *i != '/') s += *i++;

            /* If s points to a symlink, resolve it and restart (since
               the symlink target might contain new symlinks). */
            if (resolveSymlinks && isLink(s)) {
                if (++followCount >= maxFollow)
                    throw Error("infinite symlink recursion in path '%1%'", path);
                temp = absPath(readLink(s), dirOf(s))
                    + string(i, end);
                i = temp.begin(); /* restart */
                end = temp.end();
                s = "";
            }
        }
    }

    return s.empty() ? "/" : s;
}


Path dirOf(const Path & path)
{
    Path::size_type pos = path.rfind('/');
    if (pos == string::npos)
        return ".";
    return pos == 0 ? "/" : Path(path, 0, pos);
}


std::string_view baseNameOf(std::string_view path)
{
    if (path.empty())
        return "";

    auto last = path.size() - 1;
    if (path[last] == '/' && last > 0)
        last -= 1;

    auto pos = path.rfind('/', last);
    if (pos == string::npos)
        pos = 0;
    else
        pos += 1;

    return path.substr(pos, last - pos + 1);
}


bool isInDir(const Path & path, const Path & dir)
{
    return path[0] == '/'
        && string(path, 0, dir.size()) == dir
        && path.size() >= dir.size() + 2
        && path[dir.size()] == '/';
}


bool isDirOrInDir(const Path & path, const Path & dir)
{
    return path == dir || isInDir(path, dir);
}


struct stat lstat(const Path & path)
{
    struct stat st;
    if (lstat(path.c_str(), &st))
        throw SysError("getting status of '%1%'", path);
    return st;
}


bool pathExists(const Path & path)
{
    int res;
    struct stat st;
    res = lstat(path.c_str(), &st);
    if (!res) return true;
    if (errno != ENOENT && errno != ENOTDIR)
        throw SysError("getting status of %1%", path);
    return false;
}


Path readLink(const Path & path)
{
    checkInterrupt();
    std::vector<char> buf;
    for (ssize_t bufSize = PATH_MAX/4; true; bufSize += bufSize/2) {
        buf.resize(bufSize);
        ssize_t rlSize = readlink(path.c_str(), buf.data(), bufSize);
        if (rlSize == -1)
            if (errno == EINVAL)
                throw Error("'%1%' is not a symlink", path);
            else
                throw SysError("reading symbolic link '%1%'", path);
        else if (rlSize < bufSize)
            return string(buf.data(), rlSize);
    }
}


bool isLink(const Path & path)
{
    struct stat st = lstat(path);
    return S_ISLNK(st.st_mode);
}


DirEntries readDirectory(DIR *dir, const Path & path)
{
    DirEntries entries;
    entries.reserve(64);

    struct dirent * dirent;
    while (errno = 0, dirent = readdir(dir)) { /* sic */
        checkInterrupt();
        string name = dirent->d_name;
        if (name == "." || name == "..") continue;
        entries.emplace_back(name, dirent->d_ino,
#ifdef HAVE_STRUCT_DIRENT_D_TYPE
            dirent->d_type
#else
            DT_UNKNOWN
#endif
        );
    }
    if (errno) throw SysError("reading directory '%1%'", path);

    return entries;
}

DirEntries readDirectory(const Path & path)
{
    AutoCloseDir dir(opendir(path.c_str()));
    if (!dir) throw SysError("opening directory '%1%'", path);

    return readDirectory(dir.get(), path);
}


unsigned char getFileType(const Path & path)
{
    struct stat st = lstat(path);
    if (S_ISDIR(st.st_mode)) return DT_DIR;
    if (S_ISLNK(st.st_mode)) return DT_LNK;
    if (S_ISREG(st.st_mode)) return DT_REG;
    return DT_UNKNOWN;
}


string readFile(int fd)
{
    struct stat st;
    if (fstat(fd, &st) == -1)
        throw SysError("statting file");

    return drainFD(fd, true, st.st_size);
}


string readFile(const Path & path)
{
    AutoCloseFD fd = open(path.c_str(), O_RDONLY | O_CLOEXEC);
    if (!fd)
        throw SysError("opening file '%1%'", path);
    return readFile(fd.get());
}


void readFile(const Path & path, Sink & sink)
{
    AutoCloseFD fd = open(path.c_str(), O_RDONLY | O_CLOEXEC);
    if (!fd)
        throw SysError("opening file '%s'", path);
    drainFD(fd.get(), sink);
}


void writeFile(const Path & path, const string & s, mode_t mode)
{
    AutoCloseFD fd = open(path.c_str(), O_WRONLY | O_TRUNC | O_CREAT | O_CLOEXEC, mode);
    if (!fd)
        throw SysError("opening file '%1%'", path);
    writeFull(fd.get(), s);
}


void writeFile(const Path & path, Source & source, mode_t mode)
{
    AutoCloseFD fd = open(path.c_str(), O_WRONLY | O_TRUNC | O_CREAT | O_CLOEXEC, mode);
    if (!fd)
        throw SysError("opening file '%1%'", path);

    std::vector<unsigned char> buf(64 * 1024);

    while (true) {
        try {
            auto n = source.read(buf.data(), buf.size());
            writeFull(fd.get(), (unsigned char *) buf.data(), n);
        } catch (EndOfFile &) { break; }
    }
}

string readLine(int fd)
{
    string s;
    while (1) {
        checkInterrupt();
        char ch;
        // FIXME: inefficient
        ssize_t rd = read(fd, &ch, 1);
        if (rd == -1) {
            if (errno != EINTR)
                throw SysError("reading a line");
        } else if (rd == 0)
            throw EndOfFile("unexpected EOF reading a line");
        else {
            if (ch == '\n') return s;
            s += ch;
        }
    }
}


void writeLine(int fd, string s)
{
    s += '\n';
    writeFull(fd, s);
}


static void _deletePath(int parentfd, const Path & path, unsigned long long & bytesFreed)
{
    checkInterrupt();

    string name(baseNameOf(path));

    struct stat st;
    if (fstatat(parentfd, name.c_str(), &st, AT_SYMLINK_NOFOLLOW) == -1) {
        if (errno == ENOENT) return;
        throw SysError("getting status of '%1%'", path);
    }

    if (!S_ISDIR(st.st_mode) && st.st_nlink == 1)
        bytesFreed += st.st_size;

    if (S_ISDIR(st.st_mode)) {
        /* Make the directory accessible. */
        const auto PERM_MASK = S_IRUSR | S_IWUSR | S_IXUSR;
        if ((st.st_mode & PERM_MASK) != PERM_MASK) {
            if (fchmodat(parentfd, name.c_str(), st.st_mode | PERM_MASK, 0) == -1)
                throw SysError("chmod '%1%'", path);
        }

        int fd = openat(parentfd, path.c_str(), O_RDONLY);
        if (!fd)
            throw SysError("opening directory '%1%'", path);
        AutoCloseDir dir(fdopendir(fd));
        if (!dir)
            throw SysError("opening directory '%1%'", path);
        for (auto & i : readDirectory(dir.get(), path))
            _deletePath(dirfd(dir.get()), path + "/" + i.name, bytesFreed);
    }

    int flags = S_ISDIR(st.st_mode) ? AT_REMOVEDIR : 0;
    if (unlinkat(parentfd, name.c_str(), flags) == -1) {
        if (errno == ENOENT) return;
        throw SysError("cannot unlink '%1%'", path);
    }
}

static void _deletePath(const Path & path, unsigned long long & bytesFreed)
{
    Path dir = dirOf(path);
    if (dir == "")
        dir = "/";

    AutoCloseFD dirfd(open(dir.c_str(), O_RDONLY));
    if (!dirfd) {
        // This really shouldn't fail silently, but it's left this way
        // for backwards compatibility.
        if (errno == ENOENT) return;

        throw SysError("opening directory '%1%'", path);
    }

    _deletePath(dirfd.get(), path, bytesFreed);
}


void deletePath(const Path & path)
{
    unsigned long long dummy;
    deletePath(path, dummy);
}


void deletePath(const Path & path, unsigned long long & bytesFreed)
{
    //Activity act(*logger, lvlDebug, format("recursively deleting path '%1%'") % path);
    bytesFreed = 0;
    _deletePath(path, bytesFreed);
}


static Path tempName(Path tmpRoot, const Path & prefix, bool includePid,
    int & counter)
{
    tmpRoot = canonPath(tmpRoot.empty() ? getEnv("TMPDIR").value_or("/tmp") : tmpRoot, true);
    if (includePid)
        return (format("%1%/%2%-%3%-%4%") % tmpRoot % prefix % getpid() % counter++).str();
    else
        return (format("%1%/%2%-%3%") % tmpRoot % prefix % counter++).str();
}


Path createTempDir(const Path & tmpRoot, const Path & prefix,
    bool includePid, bool useGlobalCounter, mode_t mode)
{
    static int globalCounter = 0;
    int localCounter = 0;
    int & counter(useGlobalCounter ? globalCounter : localCounter);

    while (1) {
        checkInterrupt();
        Path tmpDir = tempName(tmpRoot, prefix, includePid, counter);
        if (mkdir(tmpDir.c_str(), mode) == 0) {
#if __FreeBSD__
            /* Explicitly set the group of the directory.  This is to
               work around around problems caused by BSD's group
               ownership semantics (directories inherit the group of
               the parent).  For instance, the group of /tmp on
               FreeBSD is "wheel", so all directories created in /tmp
               will be owned by "wheel"; but if the user is not in
               "wheel", then "tar" will fail to unpack archives that
               have the setgid bit set on directories. */
            if (chown(tmpDir.c_str(), (uid_t) -1, getegid()) != 0)
                throw SysError("setting group of directory '%1%'", tmpDir);
#endif
            return tmpDir;
        }
        if (errno != EEXIST)
            throw SysError("creating directory '%1%'", tmpDir);
    }
}


std::pair<AutoCloseFD, Path> createTempFile(const Path & prefix)
{
    Path tmpl(getEnv("TMPDIR").value_or("/tmp") + "/" + prefix + ".XXXXXX");
    // Strictly speaking, this is UB, but who cares...
    AutoCloseFD fd(mkstemp((char *) tmpl.c_str()));
    if (!fd)
        throw SysError("creating temporary file '%s'", tmpl);
    return {std::move(fd), tmpl};
}


std::string getUserName()
{
    auto pw = getpwuid(geteuid());
    std::string name = pw ? pw->pw_name : getEnv("USER").value_or("");
    if (name.empty())
        throw Error("cannot figure out user name");
    return name;
}


static Lazy<Path> getHome2([]() {
    auto homeDir = getEnv("HOME");
    if (!homeDir) {
        std::vector<char> buf(16384);
        struct passwd pwbuf;
        struct passwd * pw;
        if (getpwuid_r(geteuid(), &pwbuf, buf.data(), buf.size(), &pw) != 0
            || !pw || !pw->pw_dir || !pw->pw_dir[0])
            throw Error("cannot determine user's home directory");
        homeDir = pw->pw_dir;
    }
    return *homeDir;
});

Path getHome() { return getHome2(); }


Path getCacheDir()
{
    auto cacheDir = getEnv("XDG_CACHE_HOME");
    return cacheDir ? *cacheDir : getHome() + "/.cache";
}


Path getConfigDir()
{
    auto configDir = getEnv("XDG_CONFIG_HOME");
    return configDir ? *configDir : getHome() + "/.config";
}

std::vector<Path> getConfigDirs()
{
    Path configHome = getConfigDir();
    string configDirs = getEnv("XDG_CONFIG_DIRS").value_or("");
    std::vector<Path> result = tokenizeString<std::vector<string>>(configDirs, ":");
    result.insert(result.begin(), configHome);
    return result;
}


Path getDataDir()
{
    auto dataDir = getEnv("XDG_DATA_HOME");
    return dataDir ? *dataDir : getHome() + "/.local/share";
}


Paths createDirs(const Path & path)
{
    Paths created;
    if (path == "/") return created;

    struct stat st;
    if (lstat(path.c_str(), &st) == -1) {
        created = createDirs(dirOf(path));
        if (mkdir(path.c_str(), 0777) == -1 && errno != EEXIST)
            throw SysError("creating directory '%1%'", path);
        st = lstat(path);
        created.push_back(path);
    }

    if (S_ISLNK(st.st_mode) && stat(path.c_str(), &st) == -1)
        throw SysError("statting symlink '%1%'", path);

    if (!S_ISDIR(st.st_mode)) throw Error("'%1%' is not a directory", path);

    return created;
}


void createSymlink(const Path & target, const Path & link,
    std::optional<time_t> mtime)
{
    if (symlink(target.c_str(), link.c_str()))
<<<<<<< HEAD
        throw SysError(format("creating symlink from '%1%' to '%2%'") % link % target);
    if (mtime) {
        struct timeval times[2];
        times[0].tv_sec = *mtime;
        times[0].tv_usec = 0;
        times[1].tv_sec = *mtime;
        times[1].tv_usec = 0;
        if (lutimes(link.c_str(), times))
            throw SysError("setting time of symlink '%s'", link);
    }
=======
        throw SysError("creating symlink from '%1%' to '%2%'", link, target);
>>>>>>> 29542865
}


void replaceSymlink(const Path & target, const Path & link,
    std::optional<time_t> mtime)
{
    for (unsigned int n = 0; true; n++) {
        Path tmp = canonPath(fmt("%s/.%d_%s", dirOf(link), n, baseNameOf(link)));

        try {
            createSymlink(target, tmp, mtime);
        } catch (SysError & e) {
            if (e.errNo == EEXIST) continue;
            throw;
        }

        if (rename(tmp.c_str(), link.c_str()) != 0)
            throw SysError("renaming '%1%' to '%2%'", tmp, link);

        break;
    }
}


void readFull(int fd, unsigned char * buf, size_t count)
{
    while (count) {
        checkInterrupt();
        ssize_t res = read(fd, (char *) buf, count);
        if (res == -1) {
            if (errno == EINTR) continue;
            throw SysError("reading from file");
        }
        if (res == 0) throw EndOfFile("unexpected end-of-file");
        count -= res;
        buf += res;
    }
}


void writeFull(int fd, const unsigned char * buf, size_t count, bool allowInterrupts)
{
    while (count) {
        if (allowInterrupts) checkInterrupt();
        ssize_t res = write(fd, (char *) buf, count);
        if (res == -1 && errno != EINTR)
            throw SysError("writing to file");
        if (res > 0) {
            count -= res;
            buf += res;
        }
    }
}


void writeFull(int fd, const string & s, bool allowInterrupts)
{
    writeFull(fd, (const unsigned char *) s.data(), s.size(), allowInterrupts);
}


string drainFD(int fd, bool block, const size_t reserveSize)
{
    StringSink sink(reserveSize);
    drainFD(fd, sink, block);
    return std::move(*sink.s);
}


void drainFD(int fd, Sink & sink, bool block)
{
    int saved;

    Finally finally([&]() {
        if (!block) {
            if (fcntl(fd, F_SETFL, saved) == -1)
                throw SysError("making file descriptor blocking");
        }
    });

    if (!block) {
        saved = fcntl(fd, F_GETFL);
        if (fcntl(fd, F_SETFL, saved | O_NONBLOCK) == -1)
            throw SysError("making file descriptor non-blocking");
    }

    std::vector<unsigned char> buf(64 * 1024);
    while (1) {
        checkInterrupt();
        ssize_t rd = read(fd, buf.data(), buf.size());
        if (rd == -1) {
            if (!block && (errno == EAGAIN || errno == EWOULDBLOCK))
                break;
            if (errno != EINTR)
                throw SysError("reading from file");
        }
        else if (rd == 0) break;
        else sink(buf.data(), rd);
    }
}



//////////////////////////////////////////////////////////////////////


AutoDelete::AutoDelete() : del{false} {}

AutoDelete::AutoDelete(const string & p, bool recursive) : path(p)
{
    del = true;
    this->recursive = recursive;
}

AutoDelete::~AutoDelete()
{
    try {
        if (del) {
            if (recursive)
                deletePath(path);
            else {
                if (remove(path.c_str()) == -1)
                    throw SysError("cannot unlink '%1%'", path);
            }
        }
    } catch (...) {
        ignoreException();
    }
}

void AutoDelete::cancel()
{
    del = false;
}

void AutoDelete::reset(const Path & p, bool recursive) {
    path = p;
    this->recursive = recursive;
    del = true;
}



//////////////////////////////////////////////////////////////////////


AutoCloseFD::AutoCloseFD() : fd{-1} {}


AutoCloseFD::AutoCloseFD(int fd) : fd{fd} {}


AutoCloseFD::AutoCloseFD(AutoCloseFD&& that) : fd{that.fd}
{
    that.fd = -1;
}


AutoCloseFD& AutoCloseFD::operator =(AutoCloseFD&& that)
{
    close();
    fd = that.fd;
    that.fd = -1;
    return *this;
}


AutoCloseFD::~AutoCloseFD()
{
    try {
        close();
    } catch (...) {
        ignoreException();
    }
}


int AutoCloseFD::get() const
{
    return fd;
}


void AutoCloseFD::close()
{
    if (fd != -1) {
        if (::close(fd) == -1)
            /* This should never happen. */
            throw SysError("closing file descriptor %1%", fd);
    }
}


AutoCloseFD::operator bool() const
{
    return fd != -1;
}


int AutoCloseFD::release()
{
    int oldFD = fd;
    fd = -1;
    return oldFD;
}


void Pipe::create()
{
    int fds[2];
#if HAVE_PIPE2
    if (pipe2(fds, O_CLOEXEC) != 0) throw SysError("creating pipe");
#else
    if (pipe(fds) != 0) throw SysError("creating pipe");
    closeOnExec(fds[0]);
    closeOnExec(fds[1]);
#endif
    readSide = fds[0];
    writeSide = fds[1];
}



//////////////////////////////////////////////////////////////////////


Pid::Pid()
{
}


Pid::Pid(pid_t pid)
    : pid(pid)
{
}


Pid::~Pid()
{
    if (pid != -1) kill();
}


void Pid::operator =(pid_t pid)
{
    if (this->pid != -1 && this->pid != pid) kill();
    this->pid = pid;
    killSignal = SIGKILL; // reset signal to default
}


Pid::operator pid_t()
{
    return pid;
}


int Pid::kill()
{
    assert(pid != -1);

    debug("killing process %1%", pid);

    /* Send the requested signal to the child.  If it has its own
       process group, send the signal to every process in the child
       process group (which hopefully includes *all* its children). */
    if (::kill(separatePG ? -pid : pid, killSignal) != 0) {
        /* On BSDs, killing a process group will return EPERM if all
           processes in the group are zombies (or something like
           that). So try to detect and ignore that situation. */
#if __FreeBSD__ || __APPLE__
        if (errno != EPERM || ::kill(pid, 0) != 0)
#endif
            logError(SysError("killing process %d", pid).info());
    }

    return wait();
}


int Pid::wait()
{
    assert(pid != -1);
    while (1) {
        int status;
        int res = waitpid(pid, &status, 0);
        if (res == pid) {
            pid = -1;
            return status;
        }
        if (errno != EINTR)
            throw SysError("cannot get child exit status");
        checkInterrupt();
    }
}


void Pid::setSeparatePG(bool separatePG)
{
    this->separatePG = separatePG;
}


void Pid::setKillSignal(int signal)
{
    this->killSignal = signal;
}


pid_t Pid::release()
{
    pid_t p = pid;
    pid = -1;
    return p;
}


void killUser(uid_t uid)
{
    debug("killing all processes running under uid '%1%'", uid);

    assert(uid != 0); /* just to be safe... */

    /* The system call kill(-1, sig) sends the signal `sig' to all
       users to which the current process can send signals.  So we
       fork a process, switch to uid, and send a mass kill. */

    ProcessOptions options;
    options.allowVfork = false;

    Pid pid = startProcess([&]() {

        if (setuid(uid) == -1)
            throw SysError("setting uid");

        while (true) {
#ifdef __APPLE__
            /* OSX's kill syscall takes a third parameter that, among
               other things, determines if kill(-1, signo) affects the
               calling process. In the OSX libc, it's set to true,
               which means "follow POSIX", which we don't want here
                 */
            if (syscall(SYS_kill, -1, SIGKILL, false) == 0) break;
#else
            if (kill(-1, SIGKILL) == 0) break;
#endif
            if (errno == ESRCH) break; /* no more processes */
            if (errno != EINTR)
                throw SysError("cannot kill processes for uid '%1%'", uid);
        }

        _exit(0);
    }, options);

    int status = pid.wait();
    if (status != 0)
        throw Error("cannot kill processes for uid '%1%': %2%", uid, statusToString(status));

    /* !!! We should really do some check to make sure that there are
       no processes left running under `uid', but there is no portable
       way to do so (I think).  The most reliable way may be `ps -eo
       uid | grep -q $uid'. */
}


//////////////////////////////////////////////////////////////////////


/* Wrapper around vfork to prevent the child process from clobbering
   the caller's stack frame in the parent. */
static pid_t doFork(bool allowVfork, std::function<void()> fun) __attribute__((noinline));
static pid_t doFork(bool allowVfork, std::function<void()> fun)
{
#ifdef __linux__
    pid_t pid = allowVfork ? vfork() : fork();
#else
    pid_t pid = fork();
#endif
    if (pid != 0) return pid;
    fun();
    abort();
}


pid_t startProcess(std::function<void()> fun, const ProcessOptions & options)
{
    auto wrapper = [&]() {
        if (!options.allowVfork)
            logger = makeSimpleLogger();
        try {
#if __linux__
            if (options.dieWithParent && prctl(PR_SET_PDEATHSIG, SIGKILL) == -1)
                throw SysError("setting death signal");
#endif
            restoreAffinity();
            fun();
        } catch (std::exception & e) {
            try {
                std::cerr << options.errorPrefix << e.what() << "\n";
            } catch (...) { }
        } catch (...) { }
        if (options.runExitHandlers)
            exit(1);
        else
            _exit(1);
    };

    pid_t pid = doFork(options.allowVfork, wrapper);
    if (pid == -1) throw SysError("unable to fork");

    return pid;
}


std::vector<char *> stringsToCharPtrs(const Strings & ss)
{
    std::vector<char *> res;
    for (auto & s : ss) res.push_back((char *) s.c_str());
    res.push_back(0);
    return res;
}

// Output = "standard out" output stream
string runProgram(Path program, bool searchPath, const Strings & args,
    const std::optional<std::string> & input)
{
    RunOptions opts(program, args);
    opts.searchPath = searchPath;
    // This allows you to refer to a program with a pathname relative to the
    // PATH variable.
    opts.input = input;

    auto res = runProgram(opts);

    if (!statusOk(res.first))
        throw ExecError(res.first, fmt("program '%1%' %2%", program, statusToString(res.first)));

    return res.second;
}

// Output = error code + "standard out" output stream
std::pair<int, std::string> runProgram(const RunOptions & options_)
{
    RunOptions options(options_);
    StringSink sink;
    options.standardOut = &sink;

    int status = 0;

    try {
        runProgram2(options);
    } catch (ExecError & e) {
        status = e.status;
    }

    return {status, std::move(*sink.s)};
}

void runProgram2(const RunOptions & options)
{
    checkInterrupt();

    assert(!(options.standardIn && options.input));

    std::unique_ptr<Source> source_;
    Source * source = options.standardIn;

    if (options.input) {
        source_ = std::make_unique<StringSource>(*options.input);
        source = source_.get();
    }

    /* Create a pipe. */
    Pipe out, in;
    if (options.standardOut) out.create();
    if (source) in.create();

    ProcessOptions processOptions;
    // vfork implies that the environment of the main process and the fork will
    // be shared (technically this is undefined, but in practice that's the
    // case), so we can't use it if we alter the environment
    if (options.environment)
        processOptions.allowVfork = false;

    /* Fork. */
    Pid pid = startProcess([&]() {
        if (options.environment)
            replaceEnv(*options.environment);
        if (options.standardOut && dup2(out.writeSide.get(), STDOUT_FILENO) == -1)
            throw SysError("dupping stdout");
        if (options.mergeStderrToStdout)
            if (dup2(STDOUT_FILENO, STDERR_FILENO) == -1)
                throw SysError("cannot dup stdout into stderr");
        if (source && dup2(in.readSide.get(), STDIN_FILENO) == -1)
            throw SysError("dupping stdin");

        if (options.chdir && chdir((*options.chdir).c_str()) == -1)
            throw SysError("chdir failed");
        if (options.gid && setgid(*options.gid) == -1)
            throw SysError("setgid failed");
        /* Drop all other groups if we're setgid. */
        if (options.gid && setgroups(0, 0) == -1)
            throw SysError("setgroups failed");
        if (options.uid && setuid(*options.uid) == -1)
            throw SysError("setuid failed");

        Strings args_(options.args);
        args_.push_front(options.program);

        restoreSignals();

        if (options.searchPath)
            execvp(options.program.c_str(), stringsToCharPtrs(args_).data());
            // This allows you to refer to a program with a pathname relative
            // to the PATH variable.
        else
            execv(options.program.c_str(), stringsToCharPtrs(args_).data());

        throw SysError("executing '%1%'", options.program);
    }, processOptions);

    out.writeSide = -1;

    std::thread writerThread;

    std::promise<void> promise;

    Finally doJoin([&]() {
        if (writerThread.joinable())
            writerThread.join();
    });


    if (source) {
        in.readSide = -1;
        writerThread = std::thread([&]() {
            try {
                std::vector<unsigned char> buf(8 * 1024);
                while (true) {
                    size_t n;
                    try {
                        n = source->read(buf.data(), buf.size());
                    } catch (EndOfFile &) {
                        break;
                    }
                    writeFull(in.writeSide.get(), buf.data(), n);
                }
                promise.set_value();
            } catch (...) {
                promise.set_exception(std::current_exception());
            }
            in.writeSide = -1;
        });
    }

    if (options.standardOut)
        drainFD(out.readSide.get(), *options.standardOut);

    /* Wait for the child to finish. */
    int status = pid.wait();

    /* Wait for the writer thread to finish. */
    if (source) promise.get_future().get();

    if (status)
        throw ExecError(status, fmt("program '%1%' %2%", options.program, statusToString(status)));
}


void closeMostFDs(const set<int> & exceptions)
{
#if __linux__
    try {
        for (auto & s : readDirectory("/proc/self/fd")) {
            auto fd = std::stoi(s.name);
            if (!exceptions.count(fd)) {
                debug("closing leaked FD %d", fd);
                close(fd);
            }
        }
        return;
    } catch (SysError &) {
    }
#endif

    int maxFD = 0;
    maxFD = sysconf(_SC_OPEN_MAX);
    for (int fd = 0; fd < maxFD; ++fd)
        if (!exceptions.count(fd))
            close(fd); /* ignore result */
}


void closeOnExec(int fd)
{
    int prev;
    if ((prev = fcntl(fd, F_GETFD, 0)) == -1 ||
        fcntl(fd, F_SETFD, prev | FD_CLOEXEC) == -1)
        throw SysError("setting close-on-exec flag");
}


//////////////////////////////////////////////////////////////////////


bool _isInterrupted = false;

static thread_local bool interruptThrown = false;
thread_local std::function<bool()> interruptCheck;

void setInterruptThrown()
{
    interruptThrown = true;
}

void _interrupted()
{
    /* Block user interrupts while an exception is being handled.
       Throwing an exception while another exception is being handled
       kills the program! */
    if (!interruptThrown && !std::uncaught_exception()) {
        interruptThrown = true;
        throw Interrupted("interrupted by the user");
    }
}


//////////////////////////////////////////////////////////////////////


template<class C> C tokenizeString(std::string_view s, const string & separators)
{
    C result;
    string::size_type pos = s.find_first_not_of(separators, 0);
    while (pos != string::npos) {
        string::size_type end = s.find_first_of(separators, pos + 1);
        if (end == string::npos) end = s.size();
        string token(s, pos, end - pos);
        result.insert(result.end(), token);
        pos = s.find_first_not_of(separators, end);
    }
    return result;
}

template Strings tokenizeString(std::string_view s, const string & separators);
template StringSet tokenizeString(std::string_view s, const string & separators);
template vector<string> tokenizeString(std::string_view s, const string & separators);


string chomp(const string & s)
{
    size_t i = s.find_last_not_of(" \n\r\t");
    return i == string::npos ? "" : string(s, 0, i + 1);
}


string trim(const string & s, const string & whitespace)
{
    auto i = s.find_first_not_of(whitespace);
    if (i == string::npos) return "";
    auto j = s.find_last_not_of(whitespace);
    return string(s, i, j == string::npos ? j : j - i + 1);
}


string replaceStrings(const std::string & s,
    const std::string & from, const std::string & to)
{
    if (from.empty()) return s;
    string res = s;
    size_t pos = 0;
    while ((pos = res.find(from, pos)) != std::string::npos) {
        res.replace(pos, from.size(), to);
        pos += to.size();
    }
    return res;
}


std::string rewriteStrings(const std::string & _s, const StringMap & rewrites)
{
    auto s = _s;
    for (auto & i : rewrites) {
        if (i.first == i.second) continue;
        size_t j = 0;
        while ((j = s.find(i.first, j)) != string::npos)
            s.replace(j, i.first.size(), i.second);
    }
    return s;
}


string statusToString(int status)
{
    if (!WIFEXITED(status) || WEXITSTATUS(status) != 0) {
        if (WIFEXITED(status))
            return (format("failed with exit code %1%") % WEXITSTATUS(status)).str();
        else if (WIFSIGNALED(status)) {
            int sig = WTERMSIG(status);
#if HAVE_STRSIGNAL
            const char * description = strsignal(sig);
            return (format("failed due to signal %1% (%2%)") % sig % description).str();
#else
            return (format("failed due to signal %1%") % sig).str();
#endif
        }
        else
            return "died abnormally";
    } else return "succeeded";
}


bool statusOk(int status)
{
    return WIFEXITED(status) && WEXITSTATUS(status) == 0;
}


bool hasPrefix(std::string_view s, std::string_view prefix)
{
    return s.compare(0, prefix.size(), prefix) == 0;
}


bool hasSuffix(std::string_view s, std::string_view suffix)
{
    return s.size() >= suffix.size()
        && s.substr(s.size() - suffix.size()) == suffix;
}


std::string toLower(const std::string & s)
{
    std::string r(s);
    for (auto & c : r)
        c = std::tolower(c);
    return r;
}


std::string shellEscape(const std::string & s)
{
    std::string r = "'";
    for (auto & i : s)
        if (i == '\'') r += "'\\''"; else r += i;
    r += '\'';
    return r;
}


void ignoreException()
{
    try {
        throw;
    } catch (std::exception & e) {
        printError("error (ignored): %1%", e.what());
    }
}


std::string filterANSIEscapes(const std::string & s, bool filterAll, unsigned int width)
{
    std::string t, e;
    size_t w = 0;
    auto i = s.begin();

    while (w < (size_t) width && i != s.end()) {

        if (*i == '\e') {
            std::string e;
            e += *i++;
            char last = 0;

            if (i != s.end() && *i == '[') {
                e += *i++;
                // eat parameter bytes
                while (i != s.end() && *i >= 0x30 && *i <= 0x3f) e += *i++;
                // eat intermediate bytes
                while (i != s.end() && *i >= 0x20 && *i <= 0x2f) e += *i++;
                // eat final byte
                if (i != s.end() && *i >= 0x40 && *i <= 0x7e) e += last = *i++;
            } else {
                if (i != s.end() && *i >= 0x40 && *i <= 0x5f) e += *i++;
            }

            if (!filterAll && last == 'm')
                t += e;
        }

        else if (*i == '\t') {
            i++; t += ' '; w++;
            while (w < (size_t) width && w % 8) {
                t += ' '; w++;
            }
        }

        else if (*i == '\r')
            // do nothing for now
            i++;

        else {
            t += *i++; w++;
        }
    }

    return t;
}


static char base64Chars[] = "ABCDEFGHIJKLMNOPQRSTUVWXYZabcdefghijklmnopqrstuvwxyz0123456789+/";


string base64Encode(std::string_view s)
{
    string res;
    int data = 0, nbits = 0;

    for (char c : s) {
        data = data << 8 | (unsigned char) c;
        nbits += 8;
        while (nbits >= 6) {
            nbits -= 6;
            res.push_back(base64Chars[data >> nbits & 0x3f]);
        }
    }

    if (nbits) res.push_back(base64Chars[data << (6 - nbits) & 0x3f]);
    while (res.size() % 4) res.push_back('=');

    return res;
}


string base64Decode(std::string_view s)
{
    bool init = false;
    char decode[256];
    if (!init) {
        // FIXME: not thread-safe.
        memset(decode, -1, sizeof(decode));
        for (int i = 0; i < 64; i++)
            decode[(int) base64Chars[i]] = i;
        init = true;
    }

    string res;
    unsigned int d = 0, bits = 0;

    for (char c : s) {
        if (c == '=') break;
        if (c == '\n') continue;

        char digit = decode[(unsigned char) c];
        if (digit == -1)
            throw Error("invalid character in Base64 string");

        bits += 6;
        d = d << 6 | digit;
        if (bits >= 8) {
            res.push_back(d >> (bits - 8) & 0xff);
            bits -= 8;
        }
    }

    return res;
}


static Sync<std::pair<unsigned short, unsigned short>> windowSize{{0, 0}};


static void updateWindowSize()
{
    struct winsize ws;
    if (ioctl(2, TIOCGWINSZ, &ws) == 0) {
        auto windowSize_(windowSize.lock());
        windowSize_->first = ws.ws_row;
        windowSize_->second = ws.ws_col;
    }
}


std::pair<unsigned short, unsigned short> getWindowSize()
{
    return *windowSize.lock();
}


static Sync<std::list<std::function<void()>>> _interruptCallbacks;

static void signalHandlerThread(sigset_t set)
{
    while (true) {
        int signal = 0;
        sigwait(&set, &signal);

        if (signal == SIGINT || signal == SIGTERM || signal == SIGHUP)
            triggerInterrupt();

        else if (signal == SIGWINCH) {
            updateWindowSize();
        }
    }
}

void triggerInterrupt()
{
    _isInterrupted = true;

    {
        auto interruptCallbacks(_interruptCallbacks.lock());
        for (auto & callback : *interruptCallbacks) {
            try {
                callback();
            } catch (...) {
                ignoreException();
            }
        }
    }
}

static sigset_t savedSignalMask;

void startSignalHandlerThread()
{
    updateWindowSize();

    if (sigprocmask(SIG_BLOCK, nullptr, &savedSignalMask))
        throw SysError("quering signal mask");

    sigset_t set;
    sigemptyset(&set);
    sigaddset(&set, SIGINT);
    sigaddset(&set, SIGTERM);
    sigaddset(&set, SIGHUP);
    sigaddset(&set, SIGPIPE);
    sigaddset(&set, SIGWINCH);
    if (pthread_sigmask(SIG_BLOCK, &set, nullptr))
        throw SysError("blocking signals");

    std::thread(signalHandlerThread, set).detach();
}

void restoreSignals()
{
    if (sigprocmask(SIG_SETMASK, &savedSignalMask, nullptr))
        throw SysError("restoring signals");
}

/* RAII helper to automatically deregister a callback. */
struct InterruptCallbackImpl : InterruptCallback
{
    std::list<std::function<void()>>::iterator it;
    ~InterruptCallbackImpl() override
    {
        _interruptCallbacks.lock()->erase(it);
    }
};

std::unique_ptr<InterruptCallback> createInterruptCallback(std::function<void()> callback)
{
    auto interruptCallbacks(_interruptCallbacks.lock());
    interruptCallbacks->push_back(callback);

    auto res = std::make_unique<InterruptCallbackImpl>();
    res->it = interruptCallbacks->end();
    res->it--;

    return std::unique_ptr<InterruptCallback>(res.release());
}


AutoCloseFD createUnixDomainSocket(const Path & path, mode_t mode)
{
    AutoCloseFD fdSocket = socket(PF_UNIX, SOCK_STREAM
        #ifdef SOCK_CLOEXEC
        | SOCK_CLOEXEC
        #endif
        , 0);
    if (!fdSocket)
        throw SysError("cannot create Unix domain socket");

    closeOnExec(fdSocket.get());

    struct sockaddr_un addr;
    addr.sun_family = AF_UNIX;
    if (path.size() >= sizeof(addr.sun_path))
        throw Error("socket path '%1%' is too long", path);
    strcpy(addr.sun_path, path.c_str());

    unlink(path.c_str());

    if (bind(fdSocket.get(), (struct sockaddr *) &addr, sizeof(addr)) == -1)
        throw SysError("cannot bind to socket '%1%'", path);

    if (chmod(path.c_str(), mode) == -1)
        throw SysError("changing permissions on '%1%'", path);

    if (listen(fdSocket.get(), 5) == -1)
        throw SysError("cannot listen on socket '%1%'", path);

    return fdSocket;
}

}<|MERGE_RESOLUTION|>--- conflicted
+++ resolved
@@ -585,8 +585,7 @@
     std::optional<time_t> mtime)
 {
     if (symlink(target.c_str(), link.c_str()))
-<<<<<<< HEAD
-        throw SysError(format("creating symlink from '%1%' to '%2%'") % link % target);
+        throw SysError("creating symlink from '%1%' to '%2%'", link, target);
     if (mtime) {
         struct timeval times[2];
         times[0].tv_sec = *mtime;
@@ -596,9 +595,6 @@
         if (lutimes(link.c_str(), times))
             throw SysError("setting time of symlink '%s'", link);
     }
-=======
-        throw SysError("creating symlink from '%1%' to '%2%'", link, target);
->>>>>>> 29542865
 }
 
 
