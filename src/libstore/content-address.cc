--- conflicted
+++ resolved
@@ -42,7 +42,6 @@
 }
 
 ContentAddress parseContentAddress(std::string_view rawCa) {
-<<<<<<< HEAD
     auto rest = rawCa;
 
     std::string_view prefix;
@@ -51,39 +50,6 @@
         if (!optPrefix)
             throw UsageError("not a content address because it is not in the form \"<prefix>:<rest>\": %s", rawCa);
         prefix = *optPrefix;
-=======
-    auto prefixSeparator = rawCa.find(':');
-    if (prefixSeparator != string::npos) {
-        auto prefix = string(rawCa, 0, prefixSeparator);
-        if (prefix == "text") {
-            auto hashTypeAndHash = rawCa.substr(prefixSeparator+1, string::npos);
-            Hash hash = Hash(string(hashTypeAndHash));
-            if (hash.type != htSHA256) {
-                throw Error("parseContentAddress: the text hash should have type SHA256");
-            }
-            return TextHash { hash };
-        } else if (prefix == "fixed") {
-            // This has to be an inverse of makeFixedOutputCA
-            auto methodAndHash = rawCa.substr(prefixSeparator+1, string::npos);
-            if (methodAndHash.substr(0,2) == "r:") {
-                std::string_view hashRaw = methodAndHash.substr(2,string::npos);
-                return FixedOutputHash {
-                    .method = FileIngestionMethod::Recursive,
-                    .hash = Hash(string(hashRaw)),
-                };
-            } else {
-                std::string_view hashRaw = methodAndHash;
-                return FixedOutputHash {
-                    .method = FileIngestionMethod::Flat,
-                    .hash = Hash(string(hashRaw)),
-                };
-            }
-        } else {
-            throw Error("parseContentAddress: format not recognized; has to be text or fixed");
-        }
-    } else {
-        throw Error("Not a content address because it lacks an appropriate prefix");
->>>>>>> 44157653
     }
 
     auto parseHashType_ = [&](){
