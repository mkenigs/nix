#include "daemon.hh"
#include "monitor-fd.hh"
#include "worker-protocol.hh"
#include "store-api.hh"
#include "local-store.hh"
#include "finally.hh"
#include "affinity.hh"
#include "archive.hh"
#include "derivations.hh"
#include "args.hh"

namespace nix::daemon {

Sink & operator << (Sink & sink, const Logger::Fields & fields)
{
    sink << fields.size();
    for (auto & f : fields) {
        sink << f.type;
        if (f.type == Logger::Field::tInt)
            sink << f.i;
        else if (f.type == Logger::Field::tString)
            sink << f.s;
        else abort();
    }
    return sink;
}

/* Logger that forwards log messages to the client, *if* we're in a
   state where the protocol allows it (i.e., when canSendStderr is
   true). */
struct TunnelLogger : public Logger
{
    FdSink & to;

    struct State
    {
        bool canSendStderr = false;
        std::vector<std::string> pendingMsgs;
    };

    Sync<State> state_;

    unsigned int clientVersion;

    TunnelLogger(FdSink & to, unsigned int clientVersion)
        : to(to), clientVersion(clientVersion) { }

    void enqueueMsg(const std::string & s)
    {
        auto state(state_.lock());

        if (state->canSendStderr) {
            assert(state->pendingMsgs.empty());
            try {
                to(s);
                to.flush();
            } catch (...) {
                /* Write failed; that means that the other side is
                   gone. */
                state->canSendStderr = false;
                throw;
            }
        } else
            state->pendingMsgs.push_back(s);
    }

    void log(Verbosity lvl, const FormatOrString & fs) override
    {
        if (lvl > verbosity) return;

        StringSink buf;
        buf << STDERR_NEXT << (fs.s + "\n");
        enqueueMsg(*buf.s);
    }

    void logEI(const ErrorInfo & ei) override
    {
        if (ei.level > verbosity) return;

        std::stringstream oss;
        showErrorInfo(oss, ei, false);

        StringSink buf;
        buf << STDERR_NEXT << oss.str();
        enqueueMsg(*buf.s);
    }

    /* startWork() means that we're starting an operation for which we
      want to send out stderr to the client. */
    void startWork()
    {
        auto state(state_.lock());
        state->canSendStderr = true;

        for (auto & msg : state->pendingMsgs)
            to(msg);

        state->pendingMsgs.clear();

        to.flush();
    }

    /* stopWork() means that we're done; stop sending stderr to the
       client. */
    void stopWork(bool success = true, const string & msg = "", unsigned int status = 0)
    {
        auto state(state_.lock());

        state->canSendStderr = false;

        if (success)
            to << STDERR_LAST;
        else {
            to << STDERR_ERROR << msg;
            if (status != 0) to << status;
        }
    }

    void startActivity(ActivityId act, Verbosity lvl, ActivityType type,
        const std::string & s, const Fields & fields, ActivityId parent) override
    {
        if (GET_PROTOCOL_MINOR(clientVersion) < 20) {
            if (!s.empty())
                log(lvl, s + "...");
            return;
        }

        StringSink buf;
        buf << STDERR_START_ACTIVITY << act << lvl << type << s << fields << parent;
        enqueueMsg(*buf.s);
    }

    void stopActivity(ActivityId act) override
    {
        if (GET_PROTOCOL_MINOR(clientVersion) < 20) return;
        StringSink buf;
        buf << STDERR_STOP_ACTIVITY << act;
        enqueueMsg(*buf.s);
    }

    void result(ActivityId act, ResultType type, const Fields & fields) override
    {
        if (GET_PROTOCOL_MINOR(clientVersion) < 20) return;
        StringSink buf;
        buf << STDERR_RESULT << act << type << fields;
        enqueueMsg(*buf.s);
    }
};

struct TunnelSink : Sink
{
    Sink & to;
    TunnelSink(Sink & to) : to(to) { }
    virtual void operator () (const unsigned char * data, size_t len)
    {
        to << STDERR_WRITE;
        writeString(data, len, to);
    }
};

struct TunnelSource : BufferedSource
{
    Source & from;
    BufferedSink & to;
    TunnelSource(Source & from, BufferedSink & to) : from(from), to(to) { }
    size_t readUnbuffered(unsigned char * data, size_t len) override
    {
        to << STDERR_READ << len;
        to.flush();
        size_t n = readString(data, len, from);
        if (n == 0) throw EndOfFile("unexpected end-of-file");
        return n;
    }
};

/* If the NAR archive contains a single file at top-level, then save
   the contents of the file to `s'.  Otherwise barf. */
struct RetrieveRegularNARSink : ParseSink
{
    bool regular;
    string s;

    RetrieveRegularNARSink() : regular(true) { }

    void createDirectory(const Path & path)
    {
        regular = false;
    }

    void receiveContents(unsigned char * data, unsigned int len)
    {
        s.append((const char *) data, len);
    }

    void createSymlink(const Path & path, const string & target)
    {
        regular = false;
    }
};

struct ClientSettings
{
    bool keepFailed;
    bool keepGoing;
    bool tryFallback;
    Verbosity verbosity;
    unsigned int maxBuildJobs;
    time_t maxSilentTime;
    bool verboseBuild;
    unsigned int buildCores;
    bool useSubstitutes;
    StringMap overrides;

    void apply(TrustedFlag trusted)
    {
        settings.keepFailed = keepFailed;
        settings.keepGoing = keepGoing;
        settings.tryFallback = tryFallback;
        nix::verbosity = verbosity;
        settings.maxBuildJobs.assign(maxBuildJobs);
        settings.maxSilentTime = maxSilentTime;
        settings.verboseBuild = verboseBuild;
        settings.buildCores = buildCores;
        settings.useSubstitutes = useSubstitutes;

        for (auto & i : overrides) {
            auto & name(i.first);
            auto & value(i.second);

            auto setSubstituters = [&](Setting<Strings> & res) {
                if (name != res.name && res.aliases.count(name) == 0)
                    return false;
                StringSet trusted = settings.trustedSubstituters;
                for (auto & s : settings.substituters.get())
                    trusted.insert(s);
                Strings subs;
                auto ss = tokenizeString<Strings>(value);
                for (auto & s : ss)
                    if (trusted.count(s))
                        subs.push_back(s);
                    else
                        warn("ignoring untrusted substituter '%s'", s);
                res = subs;
                return true;
            };

            try {
                if (name == "ssh-auth-sock") // obsolete
                    ;
                else if (trusted
                    || name == settings.buildTimeout.name
                    || name == "connect-timeout"
                    || (name == "builders" && value == ""))
                    settings.set(name, value);
                else if (setSubstituters(settings.substituters))
                    ;
                else if (setSubstituters(settings.extraSubstituters))
                    ;
                else
                    warn("ignoring the user-specified setting '%s', because it is a restricted setting and you are not a trusted user", name);
            } catch (UsageError & e) {
                warn(e.what());
            }
        }
    }
};

static void performOp(TunnelLogger * logger, ref<Store> store,
    TrustedFlag trusted, RecursiveFlag recursive, unsigned int clientVersion,
    Source & from, BufferedSink & to, unsigned int op)
{
    switch (op) {

    case wopIsValidPath: {
        auto path = store->parseStorePath(readString(from));
        logger->startWork();
        bool result = store->isValidPath(path);
        logger->stopWork();
        to << result;
        break;
    }

    case wopQueryValidPaths: {
        auto paths = readStorePaths<StorePathSet>(*store, from);
        logger->startWork();
        auto res = store->queryValidPaths(paths);
        logger->stopWork();
        writeStorePaths(*store, to, res);
        break;
    }

    case wopHasSubstitutes: {
        auto path = store->parseStorePath(readString(from));
        logger->startWork();
        StorePathSet paths; // FIXME
        paths.insert(path);
        auto res = store->querySubstitutablePaths(paths);
        logger->stopWork();
        to << (res.count(path) != 0);
        break;
    }

    case wopQuerySubstitutablePaths: {
        auto paths = readStorePaths<StorePathSet>(*store, from);
        logger->startWork();
        auto res = store->querySubstitutablePaths(paths);
        logger->stopWork();
        writeStorePaths(*store, to, res);
        break;
    }

    case wopQueryPathHash: {
        auto path = store->parseStorePath(readString(from));
        logger->startWork();
        auto hash = store->queryPathInfo(path)->narHash;
        logger->stopWork();
        to << hash.to_string(Base16, false);
        break;
    }

    case wopQueryReferences:
    case wopQueryReferrers:
    case wopQueryValidDerivers:
    case wopQueryDerivationOutputs: {
        auto path = store->parseStorePath(readString(from));
        logger->startWork();
        StorePathSet paths;
        if (op == wopQueryReferences)
            for (auto & i : store->queryPathInfo(path)->references)
                paths.insert(i);
        else if (op == wopQueryReferrers)
            store->queryReferrers(path, paths);
        else if (op == wopQueryValidDerivers)
            paths = store->queryValidDerivers(path);
        else paths = store->queryDerivationOutputs(path);
        logger->stopWork();
        writeStorePaths(*store, to, paths);
        break;
    }

    case wopQueryDerivationOutputNames: {
        auto path = store->parseStorePath(readString(from));
        logger->startWork();
        auto names = store->readDerivation(path).outputNames();
        logger->stopWork();
        to << names;
        break;
    }

    case wopQueryDerivationOutputMap: {
        auto path = store->parseStorePath(readString(from));
        logger->startWork();
        OutputPathMap outputs = store->queryDerivationOutputMap(path);
        logger->stopWork();
        writeOutputPathMap(*store, to, outputs);
        break;
    }

    case wopQueryDeriver: {
        auto path = store->parseStorePath(readString(from));
        logger->startWork();
        auto info = store->queryPathInfo(path);
        logger->stopWork();
        to << (info->deriver ? store->printStorePath(*info->deriver) : "");
        break;
    }

    case wopQueryPathFromHashPart: {
        auto hashPart = readString(from);
        logger->startWork();
        auto path = store->queryPathFromHashPart(hashPart);
        logger->stopWork();
        to << (path ? store->printStorePath(*path) : "");
        break;
    }

    case wopAddToStore: {
        std::string s, baseName;
        FileIngestionMethod method;
        {
            bool fixed; uint8_t recursive;
            from >> baseName >> fixed /* obsolete */ >> recursive >> s;
            if (recursive > (uint8_t) FileIngestionMethod::Recursive)
                throw Error("unsupported FileIngestionMethod with value of %i; you may need to upgrade nix-daemon", recursive);
            method = FileIngestionMethod { recursive };
            /* Compatibility hack. */
            if (!fixed) {
                s = "sha256";
                method = FileIngestionMethod::Recursive;
            }
        }
        HashType hashAlgo = parseHashType(s);

        StringSink savedNAR;
        TeeSource savedNARSource(from, savedNAR);
        RetrieveRegularNARSink savedRegular;

        if (method == FileIngestionMethod::Recursive) {
            /* Get the entire NAR dump from the client and save it to
               a string so that we can pass it to
               addToStoreFromDump(). */
            ParseSink sink; /* null sink; just parse the NAR */
            parseDump(sink, savedNARSource);
        } else
            parseDump(savedRegular, from);

        logger->startWork();
        if (!savedRegular.regular) throw Error("regular file expected");

        auto path = store->addToStoreFromDump(
            method == FileIngestionMethod::Recursive ? *savedNAR.s : savedRegular.s,
            baseName,
            method,
            hashAlgo);
        logger->stopWork();

        to << store->printStorePath(path);
        break;
    }

    case wopAddTextToStore: {
        string suffix = readString(from);
        string s = readString(from);
        auto refs = readStorePaths<StorePathSet>(*store, from);
        logger->startWork();
        auto path = store->addTextToStore(suffix, s, refs, NoRepair);
        logger->stopWork();
        to << store->printStorePath(path);
        break;
    }

    case wopExportPath: {
        auto path = store->parseStorePath(readString(from));
        readInt(from); // obsolete
        logger->startWork();
        TunnelSink sink(to);
        store->exportPath(path, sink);
        logger->stopWork();
        to << 1;
        break;
    }

    case wopImportPaths: {
        logger->startWork();
        TunnelSource source(from, to);
        auto paths = store->importPaths(source,
            trusted ? NoCheckSigs : CheckSigs);
        logger->stopWork();
        Strings paths2;
        for (auto & i : paths) paths2.push_back(store->printStorePath(i));
        to << paths2;
        break;
    }

    case wopBuildPaths: {
        std::vector<StorePathWithOutputs> drvs;
        for (auto & s : readStrings<Strings>(from))
            drvs.push_back(store->parsePathWithOutputs(s));
        BuildMode mode = bmNormal;
        if (GET_PROTOCOL_MINOR(clientVersion) >= 15) {
            mode = (BuildMode) readInt(from);

            /* Repairing is not atomic, so disallowed for "untrusted"
               clients.  */
            if (mode == bmRepair && !trusted)
                throw Error("repairing is not allowed because you are not in 'trusted-users'");
        }
        logger->startWork();
        store->buildPaths(drvs, mode);
        logger->stopWork();
        to << 1;
        break;
    }

    case wopBuildDerivation: {
        auto drvPath = store->parseStorePath(readString(from));
        BasicDerivation drv;
        readDerivation(from, *store, drv);
        BuildMode buildMode = (BuildMode) readInt(from);
        logger->startWork();
        if (!trusted)
            throw Error("you are not privileged to build derivations");
        auto res = store->buildDerivation(drvPath, drv, buildMode);
        logger->stopWork();
        to << res.status << res.errorMsg;
        break;
    }

    case wopEnsurePath: {
        auto path = store->parseStorePath(readString(from));
        logger->startWork();
        store->ensurePath(path);
        logger->stopWork();
        to << 1;
        break;
    }

    case wopAddTempRoot: {
        auto path = store->parseStorePath(readString(from));
        logger->startWork();
        store->addTempRoot(path);
        logger->stopWork();
        to << 1;
        break;
    }

    case wopAddIndirectRoot: {
        Path path = absPath(readString(from));
        logger->startWork();
        store->addIndirectRoot(path);
        logger->stopWork();
        to << 1;
        break;
    }

    case wopSyncWithGC: {
        logger->startWork();
        store->syncWithGC();
        logger->stopWork();
        to << 1;
        break;
    }

    case wopFindRoots: {
        logger->startWork();
        Roots roots = store->findRoots(!trusted);
        logger->stopWork();

        size_t size = 0;
        for (auto & i : roots)
            size += i.second.size();

        to << size;

        for (auto & [target, links] : roots)
            for (auto & link : links)
                to << link << store->printStorePath(target);

        break;
    }

    case wopCollectGarbage: {
        GCOptions options;
        options.action = (GCOptions::GCAction) readInt(from);
        options.pathsToDelete = readStorePaths<StorePathSet>(*store, from);
        from >> options.ignoreLiveness >> options.maxFreed;
        // obsolete fields
        readInt(from);
        readInt(from);
        readInt(from);

        GCResults results;

        logger->startWork();
        if (options.ignoreLiveness)
            throw Error("you are not allowed to ignore liveness");
        store->collectGarbage(options, results);
        logger->stopWork();

        to << results.paths << results.bytesFreed << 0 /* obsolete */;

        break;
    }

    case wopSetOptions: {

        ClientSettings clientSettings;

        clientSettings.keepFailed = readInt(from);
        clientSettings.keepGoing = readInt(from);
        clientSettings.tryFallback = readInt(from);
        clientSettings.verbosity = (Verbosity) readInt(from);
        clientSettings.maxBuildJobs = readInt(from);
        clientSettings.maxSilentTime = readInt(from);
        readInt(from); // obsolete useBuildHook
        clientSettings.verboseBuild = lvlError == (Verbosity) readInt(from);
        readInt(from); // obsolete logType
        readInt(from); // obsolete printBuildTrace
        clientSettings.buildCores = readInt(from);
        clientSettings.useSubstitutes = readInt(from);

        if (GET_PROTOCOL_MINOR(clientVersion) >= 12) {
            unsigned int n = readInt(from);
            for (unsigned int i = 0; i < n; i++) {
                string name = readString(from);
                string value = readString(from);
                clientSettings.overrides.emplace(name, value);
            }
        }

        logger->startWork();

        // FIXME: use some setting in recursive mode. Will need to use
        // non-global variables.
        if (!recursive)
            clientSettings.apply(trusted);

        logger->stopWork();
        break;
    }

    case wopQuerySubstitutablePathInfo: {
        auto path = store->parseStorePath(readString(from));
        logger->startWork();
        SubstitutablePathInfos infos;
        store->querySubstitutablePathInfos({path}, infos);
        logger->stopWork();
        auto i = infos.find(path);
        if (i == infos.end())
            to << 0;
        else {
            to << 1
               << (i->second.deriver ? store->printStorePath(*i->second.deriver) : "");
            writeStorePaths(*store, to, i->second.references);
            to << i->second.downloadSize
               << i->second.narSize;
        }
        break;
    }

    case wopQuerySubstitutablePathInfos: {
        auto paths = readStorePaths<StorePathSet>(*store, from);
        logger->startWork();
        SubstitutablePathInfos infos;
        store->querySubstitutablePathInfos(paths, infos);
        logger->stopWork();
        to << infos.size();
        for (auto & i : infos) {
            to << store->printStorePath(i.first)
               << (i.second.deriver ? store->printStorePath(*i.second.deriver) : "");
            writeStorePaths(*store, to, i.second.references);
            to << i.second.downloadSize << i.second.narSize;
        }
        break;
    }

    case wopQueryAllValidPaths: {
        logger->startWork();
        auto paths = store->queryAllValidPaths();
        logger->stopWork();
        writeStorePaths(*store, to, paths);
        break;
    }

    case wopQueryPathInfo: {
        auto path = store->parseStorePath(readString(from));
        std::shared_ptr<const ValidPathInfo> info;
        logger->startWork();
        try {
            info = store->queryPathInfo(path);
        } catch (InvalidPath &) {
            if (GET_PROTOCOL_MINOR(clientVersion) < 17) throw;
        }
        logger->stopWork();
        if (info) {
            if (GET_PROTOCOL_MINOR(clientVersion) >= 17)
                to << 1;
            to << (info->deriver ? store->printStorePath(*info->deriver) : "")
               << info->narHash.to_string(Base16, false);
            writeStorePaths(*store, to, info->references);
            to << info->registrationTime << info->narSize;
            if (GET_PROTOCOL_MINOR(clientVersion) >= 16) {
                to << info->ultimate
                   << info->sigs
                   << renderContentAddress(info->ca);
            }
        } else {
            assert(GET_PROTOCOL_MINOR(clientVersion) >= 17);
            to << 0;
        }
        break;
    }

    case wopOptimiseStore:
        logger->startWork();
        store->optimiseStore();
        logger->stopWork();
        to << 1;
        break;

    case wopVerifyStore: {
        bool checkContents, repair;
        from >> checkContents >> repair;
        logger->startWork();
        if (repair && !trusted)
            throw Error("you are not privileged to repair paths");
        bool errors = store->verifyStore(checkContents, (RepairFlag) repair);
        logger->stopWork();
        to << errors;
        break;
    }

    case wopAddSignatures: {
        auto path = store->parseStorePath(readString(from));
        StringSet sigs = readStrings<StringSet>(from);
        logger->startWork();
        if (!trusted)
            throw Error("you are not privileged to add signatures");
        store->addSignatures(path, sigs);
        logger->stopWork();
        to << 1;
        break;
    }

    case wopNarFromPath: {
        auto path = store->parseStorePath(readString(from));
        logger->startWork();
        logger->stopWork();
        dumpPath(store->printStorePath(path), to);
        break;
    }

    case wopAddToStoreNar: {
        bool repair, dontCheckSigs;
        ValidPathInfo info(store->parseStorePath(readString(from)));
        auto deriver = readString(from);
        if (deriver != "")
            info.deriver = store->parseStorePath(deriver);
        info.narHash = Hash(readString(from), htSHA256);
        info.references = readStorePaths<StorePathSet>(*store, from);
        from >> info.registrationTime >> info.narSize >> info.ultimate;
        info.sigs = readStrings<StringSet>(from);
        info.ca = parseContentAddressOpt(readString(from));
        from >> repair >> dontCheckSigs;
        if (!trusted && dontCheckSigs)
            dontCheckSigs = false;
        if (!trusted)
            info.ultimate = false;

        std::string saved;
        std::unique_ptr<Source> source;
        if (GET_PROTOCOL_MINOR(clientVersion) >= 21)
            source = std::make_unique<TunnelSource>(from, to);
        else {
<<<<<<< HEAD
            TeeSource tee(from);
            ParseSink sink;
            parseDump(sink, tee);
            saved = std::move(*tee.data);
=======
            TeeParseSink tee(from);
            parseDump(tee, tee.source);
            saved = std::move(*tee.saved.s);
>>>>>>> cff21571
            source = std::make_unique<StringSource>(saved);
        }

        logger->startWork();

        // FIXME: race if addToStore doesn't read source?
        store->addToStore(info, *source, (RepairFlag) repair,
            dontCheckSigs ? NoCheckSigs : CheckSigs);

        logger->stopWork();
        break;
    }

    case wopQueryMissing: {
        std::vector<StorePathWithOutputs> targets;
        for (auto & s : readStrings<Strings>(from))
            targets.push_back(store->parsePathWithOutputs(s));
        logger->startWork();
        StorePathSet willBuild, willSubstitute, unknown;
        unsigned long long downloadSize, narSize;
        store->queryMissing(targets, willBuild, willSubstitute, unknown, downloadSize, narSize);
        logger->stopWork();
        writeStorePaths(*store, to, willBuild);
        writeStorePaths(*store, to, willSubstitute);
        writeStorePaths(*store, to, unknown);
        to << downloadSize << narSize;
        break;
    }

    default:
        throw Error("invalid operation %1%", op);
    }
}

void processConnection(
    ref<Store> store,
    FdSource & from,
    FdSink & to,
    TrustedFlag trusted,
    RecursiveFlag recursive,
    const std::string & userName,
    uid_t userId)
{
    auto monitor = !recursive ? std::make_unique<MonitorFdHup>(from.fd) : nullptr;

    /* Exchange the greeting. */
    unsigned int magic = readInt(from);
    if (magic != WORKER_MAGIC_1) throw Error("protocol mismatch");
    to << WORKER_MAGIC_2 << PROTOCOL_VERSION;
    to.flush();
    unsigned int clientVersion = readInt(from);

    if (clientVersion < 0x10a)
        throw Error("the Nix client version is too old");

    auto tunnelLogger = new TunnelLogger(to, clientVersion);
    auto prevLogger = nix::logger;
    // FIXME
    if (!recursive)
        logger = tunnelLogger;

    unsigned int opCount = 0;

    Finally finally([&]() {
        _isInterrupted = false;
        prevLogger->log(lvlDebug, fmt("%d operations", opCount));
    });

    if (GET_PROTOCOL_MINOR(clientVersion) >= 14 && readInt(from)) {
        auto affinity = readInt(from);
        setAffinityTo(affinity);
    }

    readInt(from); // obsolete reserveSpace

    /* Send startup error messages to the client. */
    tunnelLogger->startWork();

    try {

        /* If we can't accept clientVersion, then throw an error
           *here* (not above). */

#if 0
        /* Prevent users from doing something very dangerous. */
        if (geteuid() == 0 &&
            querySetting("build-users-group", "") == "")
            throw Error("if you run 'nix-daemon' as root, then you MUST set 'build-users-group'!");
#endif

        store->createUser(userName, userId);

        tunnelLogger->stopWork();
        to.flush();

        /* Process client requests. */
        while (true) {
            WorkerOp op;
            try {
                op = (WorkerOp) readInt(from);
            } catch (Interrupted & e) {
                break;
            } catch (EndOfFile & e) {
                break;
            }

            opCount++;

            try {
                performOp(tunnelLogger, store, trusted, recursive, clientVersion, from, to, op);
            } catch (Error & e) {
                /* If we're not in a state where we can send replies, then
                   something went wrong processing the input of the
                   client.  This can happen especially if I/O errors occur
                   during addTextToStore() / importPath().  If that
                   happens, just send the error message and exit. */
                bool errorAllowed = tunnelLogger->state_.lock()->canSendStderr;
                tunnelLogger->stopWork(false, e.msg(), e.status);
                if (!errorAllowed) throw;
            } catch (std::bad_alloc & e) {
                tunnelLogger->stopWork(false, "Nix daemon out of memory", 1);
                throw;
            }

            to.flush();

            assert(!tunnelLogger->state_.lock()->canSendStderr);
        };

    } catch (std::exception & e) {
        tunnelLogger->stopWork(false, e.what(), 1);
        to.flush();
        return;
    }
}

}<|MERGE_RESOLUTION|>--- conflicted
+++ resolved
@@ -732,16 +732,9 @@
         if (GET_PROTOCOL_MINOR(clientVersion) >= 21)
             source = std::make_unique<TunnelSource>(from, to);
         else {
-<<<<<<< HEAD
-            TeeSource tee(from);
-            ParseSink sink;
-            parseDump(sink, tee);
-            saved = std::move(*tee.data);
-=======
             TeeParseSink tee(from);
             parseDump(tee, tee.source);
             saved = std::move(*tee.saved.s);
->>>>>>> cff21571
             source = std::make_unique<StringSource>(saved);
         }
 
