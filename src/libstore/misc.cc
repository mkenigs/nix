--- conflicted
+++ resolved
@@ -178,17 +178,10 @@
         auto outPath = parseStorePath(outPathS);
 
         SubstitutablePathInfos infos;
-<<<<<<< HEAD
-        StorePathSet paths; // FIXME
-        paths.insert(outPath.clone());
-
         std::map<std::string, std::string> pathsCA = {};
         if (auto ca = getDerivationCA(*drv))
             pathsCA.insert({outPathS, *ca});
-        querySubstitutablePathInfos(paths, infos, pathsCA);
-=======
-        querySubstitutablePathInfos({outPath}, infos);
->>>>>>> 2f51cd8d
+        querySubstitutablePathInfos({outPath}, infos, pathsCA);
 
         if (infos.empty()) {
             drvState_->lock()->done = true;
