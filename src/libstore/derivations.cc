#include "derivations.hh"
#include "store-api.hh"
#include "globals.hh"
#include "util.hh"
#include "worker-protocol.hh"
#include "fs-accessor.hh"

namespace nix {

// FIXME Put this somewhere?
template<class... Ts> struct overloaded : Ts... { using Ts::operator()...; };
template<class... Ts> overloaded(Ts...) -> overloaded<Ts...>;

StorePath DerivationOutput::path(const Store & store, std::string_view drvName) const
{
    return std::visit(overloaded {
        [](DerivationOutputInputAddressed doi) {
            return doi.path;
        },
        [&](DerivationOutputFixed dof) {
            return store.makeFixedOutputPath(dof.hash.method, dof.hash.hash, drvName);
        }
    }, output);
}

const StorePath BasicDerivation::findOutput(const Store & store, const string & id) const
{
    auto i = outputs.find(id);
    if (i == outputs.end())
        throw Error("derivation has no output '%s'", id);
    return i->second.path(store, name);
}


bool BasicDerivation::isBuiltin() const
{
    return string(builder, 0, 8) == "builtin:";
}


StorePath writeDerivation(ref<Store> store,
    const Derivation & drv, std::string_view name, RepairFlag repair)
{
    auto references = drv.inputSrcs;
    for (auto & i : drv.inputDrvs)
        references.insert(i.first);
    /* Note that the outputs of a derivation are *not* references
       (that can be missing (of course) and should not necessarily be
       held during a garbage collection). */
    auto suffix = std::string(name) + drvExtension;
    auto contents = drv.unparse(*store, false);
    return settings.readOnlyMode
        ? store->computeStorePathForText(suffix, contents, references)
        : store->addTextToStore(suffix, contents, references, repair);
}


/* Read string `s' from stream `str'. */
static void expect(std::istream & str, const string & s)
{
    char s2[s.size()];
    str.read(s2, s.size());
    if (string(s2, s.size()) != s)
        throw FormatError("expected string '%1%'", s);
}


/* Read a C-style string from stream `str'. */
static string parseString(std::istream & str)
{
    string res;
    expect(str, "\"");
    int c;
    while ((c = str.get()) != '"')
        if (c == '\\') {
            c = str.get();
            if (c == 'n') res += '\n';
            else if (c == 'r') res += '\r';
            else if (c == 't') res += '\t';
            else res += c;
        }
        else res += c;
    return res;
}


static Path parsePath(std::istream & str)
{
    string s = parseString(str);
    if (s.size() == 0 || s[0] != '/')
        throw FormatError("bad path '%1%' in derivation", s);
    return s;
}


static bool endOfList(std::istream & str)
{
    if (str.peek() == ',') {
        str.get();
        return false;
    }
    if (str.peek() == ']') {
        str.get();
        return true;
    }
    return false;
}


static StringSet parseStrings(std::istream & str, bool arePaths)
{
    StringSet res;
    while (!endOfList(str))
        res.insert(arePaths ? parsePath(str) : parseString(str));
    return res;
}


static DerivationOutput parseDerivationOutput(const Store & store, std::istringstream & str)
{
    expect(str, ","); auto path = store.parseStorePath(parsePath(str));
    expect(str, ","); auto hashAlgo = parseString(str);
    expect(str, ","); const auto hash = parseString(str);
    expect(str, ")");

    if (hashAlgo != "") {
        auto method = FileIngestionMethod::Flat;
        if (string(hashAlgo, 0, 2) == "r:") {
            method = FileIngestionMethod::Recursive;
            hashAlgo = string(hashAlgo, 2);
        }
        const HashType hashType = parseHashType(hashAlgo);

        return DerivationOutput {
            .output = DerivationOutputFixed {
                .hash = FixedOutputHash {
                    .method = std::move(method),
                    .hash = Hash(hash, hashType),
                },
            }
        };
    } else
        return DerivationOutput {
            .output = DerivationOutputInputAddressed {
                .path = std::move(path),
            }
        };
}


<<<<<<< HEAD
static Derivation parseDerivation(const Store & store, const string & s, std::string_view name)
{
    Derivation drv;
    drv.name = name;

    istringstream_nocopy str(s);
=======
static Derivation parseDerivation(const Store & store, std::string && s)
{
    Derivation drv;
    std::istringstream str(std::move(s));
>>>>>>> 16c9f676
    expect(str, "Derive([");

    /* Parse the list of outputs. */
    while (!endOfList(str)) {
        expect(str, "("); std::string id = parseString(str);
        auto output = parseDerivationOutput(store, str);
        drv.outputs.emplace(std::move(id), std::move(output));
    }

    /* Parse the list of input derivations. */
    expect(str, ",[");
    while (!endOfList(str)) {
        expect(str, "(");
        Path drvPath = parsePath(str);
        expect(str, ",[");
        drv.inputDrvs.insert_or_assign(store.parseStorePath(drvPath), parseStrings(str, false));
        expect(str, ")");
    }

    expect(str, ",["); drv.inputSrcs = store.parseStorePathSet(parseStrings(str, true));
    expect(str, ","); drv.platform = parseString(str);
    expect(str, ","); drv.builder = parseString(str);

    /* Parse the builder arguments. */
    expect(str, ",[");
    while (!endOfList(str))
        drv.args.push_back(parseString(str));

    /* Parse the environment variables. */
    expect(str, ",[");
    while (!endOfList(str)) {
        expect(str, "("); string name = parseString(str);
        expect(str, ","); string value = parseString(str);
        expect(str, ")");
        drv.env[name] = value;
    }

    expect(str, ")");
    return drv;
}


Derivation readDerivation(const Store & store, const Path & drvPath, std::string_view name)
{
    try {
        return parseDerivation(store, readFile(drvPath), name);
    } catch (FormatError & e) {
        throw Error("error parsing derivation '%1%': %2%", drvPath, e.msg());
    }
}


Derivation Store::derivationFromPath(const StorePath & drvPath)
{
    ensurePath(drvPath);
    return readDerivation(drvPath);
}


Derivation Store::readDerivation(const StorePath & drvPath)
{
    auto accessor = getFSAccessor();
    try {
        return parseDerivation(*this, accessor->readFile(printStorePath(drvPath)), Derivation::nameFromPath(drvPath));
    } catch (FormatError & e) {
        throw Error("error parsing derivation '%s': %s", printStorePath(drvPath), e.msg());
    }
}


static void printString(string & res, std::string_view s)
{
    char buf[s.size() * 2 + 2];
    char * p = buf;
    *p++ = '"';
    for (auto c : s)
        if (c == '\"' || c == '\\') { *p++ = '\\'; *p++ = c; }
        else if (c == '\n') { *p++ = '\\'; *p++ = 'n'; }
        else if (c == '\r') { *p++ = '\\'; *p++ = 'r'; }
        else if (c == '\t') { *p++ = '\\'; *p++ = 't'; }
        else *p++ = c;
    *p++ = '"';
    res.append(buf, p - buf);
}


static void printUnquotedString(string & res, std::string_view s)
{
    res += '"';
    res.append(s);
    res += '"';
}


template<class ForwardIterator>
static void printStrings(string & res, ForwardIterator i, ForwardIterator j)
{
    res += '[';
    bool first = true;
    for ( ; i != j; ++i) {
        if (first) first = false; else res += ',';
        printString(res, *i);
    }
    res += ']';
}


template<class ForwardIterator>
static void printUnquotedStrings(string & res, ForwardIterator i, ForwardIterator j)
{
    res += '[';
    bool first = true;
    for ( ; i != j; ++i) {
        if (first) first = false; else res += ',';
        printUnquotedString(res, *i);
    }
    res += ']';
}


string Derivation::unparse(const Store & store, bool maskOutputs,
    std::map<std::string, StringSet> * actualInputs) const
{
    string s;
    s.reserve(65536);
    s += "Derive([";

    bool first = true;
    for (auto & i : outputs) {
        if (first) first = false; else s += ',';
        s += '('; printUnquotedString(s, i.first);
        s += ','; printUnquotedString(s, maskOutputs ? "" : store.printStorePath(i.second.path(store, name)));
        if (auto hash = std::get_if<DerivationOutputFixed>(&i.second.output)) {
            s += ','; printUnquotedString(s, hash->hash.printMethodAlgo());
            s += ','; printUnquotedString(s, hash->hash.hash.to_string(Base16, false));
        } else {
            s += ','; printUnquotedString(s, "");
            s += ','; printUnquotedString(s, "");
        }
        s += ')';
    }

    s += "],[";
    first = true;
    if (actualInputs) {
        for (auto & i : *actualInputs) {
            if (first) first = false; else s += ',';
            s += '('; printUnquotedString(s, i.first);
            s += ','; printUnquotedStrings(s, i.second.begin(), i.second.end());
            s += ')';
        }
    } else {
        for (auto & i : inputDrvs) {
            if (first) first = false; else s += ',';
            s += '('; printUnquotedString(s, store.printStorePath(i.first));
            s += ','; printUnquotedStrings(s, i.second.begin(), i.second.end());
            s += ')';
        }
    }

    s += "],";
    auto paths = store.printStorePathSet(inputSrcs); // FIXME: slow
    printUnquotedStrings(s, paths.begin(), paths.end());

    s += ','; printUnquotedString(s, platform);
    s += ','; printString(s, builder);
    s += ','; printStrings(s, args.begin(), args.end());

    s += ",[";
    first = true;
    for (auto & i : env) {
        if (first) first = false; else s += ',';
        s += '('; printString(s, i.first);
        s += ','; printString(s, maskOutputs && outputs.count(i.first) ? "" : i.second);
        s += ')';
    }

    s += "])";

    return s;
}


// FIXME: remove
bool isDerivation(const string & fileName)
{
    return hasSuffix(fileName, drvExtension);
}


bool BasicDerivation::isFixedOutput() const
{
    return outputs.size() == 1 &&
        outputs.begin()->first == "out" &&
        std::holds_alternative<DerivationOutputFixed>(outputs.begin()->second.output);
}


DrvHashes drvHashes;


/* Returns the hash of a derivation modulo fixed-output
   subderivations.  A fixed-output derivation is a derivation with one
   output (`out') for which an expected hash and hash algorithm are
   specified (using the `outputHash' and `outputHashAlgo'
   attributes).  We don't want changes to such derivations to
   propagate upwards through the dependency graph, changing output
   paths everywhere.

   For instance, if we change the url in a call to the `fetchurl'
   function, we do not want to rebuild everything depending on it
   (after all, (the hash of) the file being downloaded is unchanged).
   So the *output paths* should not change.  On the other hand, the
   *derivation paths* should change to reflect the new dependency
   graph.

   That's what this function does: it returns a hash which is just the
   hash of the derivation ATerm, except that any input derivation
   paths have been replaced by the result of a recursive call to this
   function, and that for fixed-output derivations we return a hash of
   its output path. */
Hash hashDerivationModulo(Store & store, const Derivation & drv, bool maskOutputs)
{
    /* Return a fixed hash for fixed-output derivations. */
    if (drv.isFixedOutput()) {
        DerivationOutputs::const_iterator i = drv.outputs.begin();
        auto hash = std::get<DerivationOutputFixed>(i->second.output);
        return hashString(htSHA256, "fixed:out:"
            + hash.hash.printMethodAlgo() + ":"
            + hash.hash.hash.to_string(Base16, false) + ":"
            + store.printStorePath(i->second.path(store, drv.name)));
    }

    /* For other derivations, replace the inputs paths with recursive
       calls to this function.*/
    std::map<std::string, StringSet> inputs2;
    for (auto & i : drv.inputDrvs) {
        auto h = drvHashes.find(i.first);
        if (h == drvHashes.end()) {
            assert(store.isValidPath(i.first));
            h = drvHashes.insert_or_assign(i.first, hashDerivationModulo(store,
                store.readDerivation(i.first), false)).first;
        }
        inputs2.insert_or_assign(h->second.to_string(Base16, false), i.second);
    }

    return hashString(htSHA256, drv.unparse(store, maskOutputs, &inputs2));
}


std::string StorePathWithOutputs::to_string(const Store & store) const
{
    return outputs.empty()
        ? store.printStorePath(path)
        : store.printStorePath(path) + "!" + concatStringsSep(",", outputs);
}


bool wantOutput(const string & output, const std::set<string> & wanted)
{
    return wanted.empty() || wanted.find(output) != wanted.end();
}


StorePathSet BasicDerivation::outputPaths(const Store & store) const
{
    StorePathSet paths;
    for (auto & i : outputs)
        paths.insert(i.second.path(store, name));
    return paths;
}

static DerivationOutput readDerivationOutput(Source & in, const Store & store)
{
    auto path = store.parseStorePath(readString(in));
    auto hashAlgo = readString(in);
    auto hash = readString(in);

    if (hashAlgo != "") {
        auto method = FileIngestionMethod::Flat;
        if (string(hashAlgo, 0, 2) == "r:") {
            method = FileIngestionMethod::Recursive;
            hashAlgo = string(hashAlgo, 2);
        }
        auto hashType = parseHashType(hashAlgo);
        return DerivationOutput {
            .output = DerivationOutputFixed {
                .hash = FixedOutputHash {
                    .method = std::move(method),
                    .hash = Hash(hash, hashType),
                },
            }
        };
    } else
        return DerivationOutput {
            .output = DerivationOutputInputAddressed {
                .path = std::move(path),
            }
        };
}

StringSet BasicDerivation::outputNames() const
{
    StringSet names;
    for (auto & i : outputs)
        names.insert(i.first);
    return names;
}


std::string_view BasicDerivation::nameFromPath(const StorePath & drvPath) {
    auto nameWithSuffix = drvPath.name();
    constexpr std::string_view extension = ".drv";
    assert(hasSuffix(nameWithSuffix, extension));
    nameWithSuffix.remove_suffix(extension.size());
    return nameWithSuffix;
}


Source & readDerivation(Source & in, const Store & store, BasicDerivation & drv, std::string_view name)
{
    drv.name = name;

    drv.outputs.clear();
    auto nr = readNum<size_t>(in);
    for (size_t n = 0; n < nr; n++) {
        auto name = readString(in);
        auto output = readDerivationOutput(in, store);
        drv.outputs.emplace(std::move(name), std::move(output));
    }

    drv.inputSrcs = readStorePaths<StorePathSet>(store, in);
    in >> drv.platform >> drv.builder;
    drv.args = readStrings<Strings>(in);

    nr = readNum<size_t>(in);
    for (size_t n = 0; n < nr; n++) {
        auto key = readString(in);
        auto value = readString(in);
        drv.env[key] = value;
    }

    return in;
}


void writeDerivation(Sink & out, const Store & store, const BasicDerivation & drv)
{
    out << drv.outputs.size();
    for (auto & i : drv.outputs) {
        out << i.first
            << store.printStorePath(i.second.path(store, drv.name));
        if (auto hash = std::get_if<DerivationOutputFixed>(&i.second.output)) {
            out << hash->hash.printMethodAlgo()
                << hash->hash.hash.to_string(Base16, false);
        } else {
            out << "" << "";
        }
    }
    writeStorePaths(store, out, drv.inputSrcs);
    out << drv.platform << drv.builder << drv.args;
    out << drv.env.size();
    for (auto & i : drv.env)
        out << i.first << i.second;
}


std::string hashPlaceholder(const std::string & outputName)
{
    // FIXME: memoize?
    return "/" + hashString(htSHA256, "nix-output:" + outputName).to_string(Base32, false);
}


}<|MERGE_RESOLUTION|>--- conflicted
+++ resolved
@@ -148,19 +148,12 @@
 }
 
 
-<<<<<<< HEAD
-static Derivation parseDerivation(const Store & store, const string & s, std::string_view name)
+static Derivation parseDerivation(const Store & store, std::string && s, std::string_view name)
 {
     Derivation drv;
     drv.name = name;
 
-    istringstream_nocopy str(s);
-=======
-static Derivation parseDerivation(const Store & store, std::string && s)
-{
-    Derivation drv;
     std::istringstream str(std::move(s));
->>>>>>> 16c9f676
     expect(str, "Derive([");
 
     /* Parse the list of outputs. */
