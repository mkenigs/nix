--- conflicted
+++ resolved
@@ -140,11 +140,7 @@
 }
 
 
-<<<<<<< HEAD
-Derivation parseDerivation(const Store & store, std::string && s)
-=======
-static Derivation parseDerivation(const Store & store, std::string && s, std::string_view name)
->>>>>>> a3f96258
+Derivation parseDerivation(const Store & store, std::string && s, std::string_view name)
 {
     Derivation drv;
     drv.name = name;
@@ -192,37 +188,6 @@
 }
 
 
-<<<<<<< HEAD
-=======
-Derivation readDerivation(const Store & store, const Path & drvPath, std::string_view name)
-{
-    try {
-        return parseDerivation(store, readFile(drvPath), name);
-    } catch (FormatError & e) {
-        throw Error("error parsing derivation '%1%': %2%", drvPath, e.msg());
-    }
-}
-
-
-Derivation Store::derivationFromPath(const StorePath & drvPath)
-{
-    ensurePath(drvPath);
-    return readDerivation(drvPath);
-}
-
-
-Derivation Store::readDerivation(const StorePath & drvPath)
-{
-    auto accessor = getFSAccessor();
-    try {
-        return parseDerivation(*this, accessor->readFile(printStorePath(drvPath)), Derivation::nameFromPath(drvPath));
-    } catch (FormatError & e) {
-        throw Error("error parsing derivation '%s': %s", printStorePath(drvPath), e.msg());
-    }
-}
-
-
->>>>>>> a3f96258
 static void printString(string & res, std::string_view s)
 {
     char buf[s.size() * 2 + 2];
