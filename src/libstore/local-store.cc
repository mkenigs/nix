--- conflicted
+++ resolved
@@ -584,11 +584,7 @@
 
     state.stmtRegisterValidPath.use()
         (printStorePath(info.path))
-<<<<<<< HEAD
-        (info.narHash.to_string(Base::Base16))
-=======
         (info.narHash.to_string(Base::Base16, true))
->>>>>>> 40526fbe
         (info.registrationTime == 0 ? time(0) : info.registrationTime)
         (info.deriver ? printStorePath(*info.deriver) : "", (bool) info.deriver)
         (info.narSize, info.narSize != 0)
@@ -688,11 +684,7 @@
 {
     state.stmtUpdatePathInfo.use()
         (info.narSize, info.narSize != 0)
-<<<<<<< HEAD
-        (info.narHash.to_string(Base::Base16))
-=======
         (info.narHash.to_string(Base::Base16, true))
->>>>>>> 40526fbe
         (info.ultimate ? 1 : 0, info.ultimate)
         (concatStringsSep(" ", info.sigs), !info.sigs.empty())
         (info.ca, !info.ca.empty())
@@ -1002,11 +994,7 @@
             if (info.ca == "" || !info.references.count(info.path))
                 hashSink = std::make_unique<HashSink>(HashType::SHA256);
             else
-<<<<<<< HEAD
-                hashSink = std::make_unique<HashModuloSink>(HashType::SHA256, storePathToHash(printStorePath(info.path)));
-=======
                 hashSink = std::make_unique<HashModuloSink>(HashType::SHA256, std::string(info.path.hashPart()));
->>>>>>> 40526fbe
 
             LambdaSource wrapperSource([&](unsigned char * data, size_t len) -> size_t {
                 size_t n = source.read(data, len);
@@ -1267,11 +1255,7 @@
                 if (info->ca == "" || !info->references.count(info->path))
                     hashSink = std::make_unique<HashSink>(*info->narHash.type);
                 else
-<<<<<<< HEAD
-                    hashSink = std::make_unique<HashModuloSink>(*info->narHash.type, storePathToHash(printStorePath(info->path)));
-=======
-                    hashSink = std::make_unique<HashModuloSink>(info->narHash.type, std::string(info->path.hashPart()));
->>>>>>> 40526fbe
+                    hashSink = std::make_unique<HashModuloSink>(*info->narHash.type, std::string(info->path.hashPart()));
 
                 dumpPath(Store::toRealPath(i), *hashSink);
                 auto current = hashSink->finish();
