#pragma once

<<<<<<< HEAD
#include "rust-ffi.hh"
#include "content-address.hh"
=======
#include "types.hh"
>>>>>>> 669c3992

namespace nix {

class Store;
struct Hash;

<<<<<<< HEAD
extern "C" {
    void ffi_StorePath_drop(void *);
    bool ffi_StorePath_less_than(const StorePath & a, const StorePath & b);
    bool ffi_StorePath_eq(const StorePath & a, const StorePath & b);
    void ffi_StorePath_clone_to(const StorePath & _other, StorePath & _this);
    unsigned char * ffi_StorePath_hash_data(const StorePath & p);
}

struct StorePath : rust::Value<3 * sizeof(void *) + 24, ffi_StorePath_drop>
=======
class StorePath
>>>>>>> 669c3992
{
    std::string baseName;

public:

    /* Size of the hash part of store paths, in base-32 characters. */
    constexpr static size_t HashLen = 32; // i.e. 160 bits

    StorePath() = delete;

    StorePath(std::string_view baseName);

    StorePath(const Hash & hash, std::string_view name);

    std::string_view to_string() const
    {
        return baseName;
    }

    bool operator < (const StorePath & other) const
    {
        return baseName < other.baseName;
    }

    bool operator == (const StorePath & other) const
    {
        return baseName == other.baseName;
    }

    bool operator != (const StorePath & other) const
    {
        return baseName != other.baseName;
    }

<<<<<<< HEAD
    StorePath(StorePath && that) = default;

    StorePath(const StorePath & that)
    {
        ffi_StorePath_clone_to(that, *this);
    }

    void operator = (const StorePath & that)
    {
        (rust::Value<3 * sizeof(void *) + 24, ffi_StorePath_drop>::operator = (that));
        ffi_StorePath_clone_to(that, *this);
    }

    StorePath clone() const;

=======
>>>>>>> 669c3992
    /* Check whether a file name ends with the extension for
       derivations. */
    bool isDerivation() const;

    std::string_view name() const
    {
        return std::string_view(baseName).substr(HashLen + 1);
    }

    std::string_view hashPart() const
    {
        return std::string_view(baseName).substr(0, HashLen);
    }

    static StorePath dummy;
};

typedef std::set<StorePath> StorePathSet;
typedef std::vector<StorePath> StorePaths;

/* Extension of derivations in the Nix store. */
const std::string drvExtension = ".drv";

struct StorePathWithOutputs
{
    StorePath path;
    std::set<std::string> outputs;

    std::string to_string(const Store & store) const;
};

std::pair<std::string_view, StringSet> parsePathWithOutputs(std::string_view s);

}

namespace std {

template<> struct hash<nix::StorePath> {
    std::size_t operator()(const nix::StorePath & path) const noexcept
    {
        return * (std::size_t *) path.to_string().data();
    }
};

}<|MERGE_RESOLUTION|>--- conflicted
+++ resolved
@@ -1,30 +1,14 @@
 #pragma once
 
-<<<<<<< HEAD
-#include "rust-ffi.hh"
 #include "content-address.hh"
-=======
 #include "types.hh"
->>>>>>> 669c3992
 
 namespace nix {
 
 class Store;
 struct Hash;
 
-<<<<<<< HEAD
-extern "C" {
-    void ffi_StorePath_drop(void *);
-    bool ffi_StorePath_less_than(const StorePath & a, const StorePath & b);
-    bool ffi_StorePath_eq(const StorePath & a, const StorePath & b);
-    void ffi_StorePath_clone_to(const StorePath & _other, StorePath & _this);
-    unsigned char * ffi_StorePath_hash_data(const StorePath & p);
-}
-
-struct StorePath : rust::Value<3 * sizeof(void *) + 24, ffi_StorePath_drop>
-=======
 class StorePath
->>>>>>> 669c3992
 {
     std::string baseName;
 
@@ -59,24 +43,6 @@
         return baseName != other.baseName;
     }
 
-<<<<<<< HEAD
-    StorePath(StorePath && that) = default;
-
-    StorePath(const StorePath & that)
-    {
-        ffi_StorePath_clone_to(that, *this);
-    }
-
-    void operator = (const StorePath & that)
-    {
-        (rust::Value<3 * sizeof(void *) + 24, ffi_StorePath_drop>::operator = (that));
-        ffi_StorePath_clone_to(that, *this);
-    }
-
-    StorePath clone() const;
-
-=======
->>>>>>> 669c3992
     /* Check whether a file name ends with the extension for
        derivations. */
     bool isDerivation() const;
