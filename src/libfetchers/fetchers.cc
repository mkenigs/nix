--- conflicted
+++ resolved
@@ -47,11 +47,7 @@
 {
     auto attrs = toAttrsInternal();
     if (narHash)
-<<<<<<< HEAD
-        attrs.emplace("narHash", narHash->to_string(Base::SRI));
-=======
         attrs.emplace("narHash", narHash->to_string(SRI, true));
->>>>>>> 669c3992
     attrs.emplace("type", type());
     return attrs;
 }
@@ -71,11 +67,7 @@
 
     if (narHash && narHash != input->narHash)
         throw Error("NAR hash mismatch in input '%s' (%s), expected '%s', got '%s'",
-<<<<<<< HEAD
-            to_string(), tree.actualPath, narHash->to_string(Base::SRI), input->narHash->to_string(Base::SRI));
-=======
             to_string(), tree.actualPath, narHash->to_string(SRI, true), input->narHash->to_string(SRI, true));
->>>>>>> 669c3992
 
     return {std::move(tree), input};
 }
