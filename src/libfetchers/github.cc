--- conflicted
+++ resolved
@@ -114,7 +114,6 @@
         std::optional<std::string> ref,
         std::optional<Hash> rev) override
     {
-<<<<<<< HEAD
         auto input(_input);
         if (rev && ref)
             throw BadURL("cannot apply both a commit hash (%s) and a branch/tag name ('%s') to input '%s'",
@@ -122,20 +121,6 @@
         if (rev) {
             input.attrs.insert_or_assign("rev", rev->gitRev());
             input.attrs.erase("ref");
-=======
-        auto rev = this->rev;
-        auto ref = this->ref.value_or("master");
-
-        if (!rev) {
-            auto url = fmt("https://api.github.com/repos/%s/%s/commits/%s",
-                owner, repo, ref);
-            auto json = nlohmann::json::parse(
-                readFile(
-                    store->toRealPath(
-                        downloadFile(store, url, "source", false).storePath)));
-            rev = Hash(std::string { json["sha"] }, htSHA1);
-            debug("HEAD revision for '%s' is %s", url, rev->gitRev());
->>>>>>> 29542865
         }
         if (ref) {
             input.attrs.insert_or_assign("ref", *ref);
@@ -206,7 +191,7 @@
             readFile(
                 store->toRealPath(
                     downloadFile(store, url, "source", false).storePath)));
-        auto rev = Hash(json["sha"], htSHA1);
+        auto rev = Hash(std::string { json["sha"] }, htSHA1);
         debug("HEAD revision for '%s' is %s", url, rev.gitRev());
         return rev;
     }
@@ -250,7 +235,7 @@
             readFile(
                 store->toRealPath(
                     downloadFile(store, url, "source", false).storePath)));
-        auto rev = Hash(json["commit"]["id"], htSHA1);
+        auto rev = Hash(std::string(json["commit"]["id"]), htSHA1);
         debug("HEAD revision for '%s' is %s", url, rev.gitRev());
         return rev;
     }
